--- conflicted
+++ resolved
@@ -8,208 +8,7 @@
 
 # PASTA-ELN | The favorite ELN for experimental scientists
 
-<<<<<<< HEAD
-PASTA-ELN (adaPtive mAterials Science meTadatA - Electronic Lab Notebook) provides a streamlined and efficient solution for experimental scientists to manage and organize raw data alongside associated metadata. By leveraging extractors that automate the processing of raw measurement files, PASTA-ELN facilitates the seamless integration of thumbnails, data, and metadata into a centralized database. These extractors can be customized and shared by users, empowering researchers to tailor their workflows to their specific needs.
-
-> :warning: **Users: all documentation can be found at [Github-pages](https://pasta-eln.github.io/pasta-eln/)**
->
-> **This page / area is for developers and contains some helpful information for them**
-
-
-**MOVE THIS STUFF TO DOCUMENTATION AND CLEAN THIS PAGE**
-- run new pylint
-- check that guiStyle buttons are added; Just using layout is not enough
-
-USE LLMs to
-- ensure that two empty lines between functions
-- ensure return statements
-- right-align #type: ignore
-- no period at end of line
-- find edge cases, with if end except
-- print(error) statements into logging.error
-
----
-
-## Developers: Windows
-
-### How to start Pasta ELN
-- Anaconda
-  - python -m pasta_eln.gui
-  - DOES NOT WORK "pastaELN"
-
-### Installation location:
-- Default installation
-  - C:\Users\...\AppData\Local\Programs\Python\Python311\Scripts
-  - C:\Users\...\AppData\Local\Programs\Python\Python311\Lib\site-packages\pasta_eln
-- Anaconda
-  - C:\Users\...\anaconda3\envs\...\Scripts>
-  - C:\Users\...\anaconda3\envs\...\Lib\site-packages\pasta_eln
-
-### Reinstall /retry windows installation
-- uninstall couchdb in Settings
-- remove directories
-  - **C:\Program Files\Apache CouchDB**
-  - C:\Users\....\AppData\Local\Programs\Python [If deleted python]
-  - Pasta-Folder in Documents
-- remove Users\...\.pastaELN.json
-- remove shortcut on Windows desktop
-- restart Windows
-- **python -m pasta_eln.gui**
-- go through steps and wait for restart
-- after restart go to System->Configuration (ctrl-0) ->Setup-> start again
-  - or have a separate button for that
-
-### Create an installer using pyInstaller
-- Anacoda -> new environment and install "pip install pyinstaller" and dependencies
-- In terminal
-  - cd Documents\PastaELN_src: all files in pasta-eln
-  - pyinstaller pastaELN.py -F
-- File is in /dist/ folder
-
-
----
-
-## Developers: Linux
-### Installation location:
-- Default
-  - /usr/local/lib/python3.10/dist-packages/pasta_eln
-
-### Installation - Test - Removal
-!! Be sure to have an additional backup of your previous ~/.pastaELN_v3.json !!
-Installation:
-``` bash
-python -m venv venvPastaTest
-. venvPastaTest/bin/activate
-mv ~/.pastaELN_v3.json ~/.pastaELN_v3.backup.json
-pip install git+https://github.com/PASTA-ELN/pasta-eln@sb_sqlite
-```
-
-Test (you can edit the code in venvPastaTest/lib/python3.12/site-packages/pasta_eln):
-``` bash
-python -m pasta_eln.gui
-```
-
-Removal:
-``` bash
-mv ~/.pastaELN_v3.backup.json ~/.pastaELN_v3.json
-deactivate
-rm -rf venvPastaTest/ pastaTEST/
-```
-
----
-## Convert couchdb to sqlite version
-use "python -m pasta_eln.serverActions"
-1. Convert to sqlite database: 'c'
-2. Update local file structure: 't'
-3. Repair dates in sqlite database: 'r'
-4. Verify current state: 'v'
-5. Use repair on . errors: 'rp1'
-6. File errors can be repaired by scanning
----
-
-## Notes on all systems
-Run Pasta-ELN directly from commandline without installation
-- python3 -m pasta_eln.gui
-- python3 -m pasta_eln.installationTools
-- python3 -m pasta_eln.Tests.3Projects
-- pastaELN.py in home directory of repository
-
----
-
-## How to write code
-### How to write small python programs that do things
-#### Backend
-``` Python
-from pasta_eln.backend import Pasta
-pasta = Pasta()
-viewProj = pasta.db.getView('viewDocType/x0')
-projID1  = [i['id'] for i in viewProj if 'PASTA' in i['value'][0]][0]
-pasta.changeHierarchy(projID1)
-print(pasta.outputHierarchy())
-```
-
-#### Frontend
-For testing WIDGETS put this code into "pasta_eln/test.py":
-``` Python
-from PySide6.QtWidgets import QApplication, QMainWindow
-from .backend import Backend
-from .communicate import Communicate
-from .widgetDetails import Details
-
-class MainWindow(QMainWindow):
-  def __init__(self):
-    super().__init__()
-    self.backend = Backend()
-    comm = Communicate(self.backend)
-    widget = Details(comm)
-    self.setCentralWidget(widget)
-    comm.changeDetails.emit('m-a23019163b9c4fccb4edaab0feb2b5ee')
-
-app = QApplication()
-window = MainWindow()
-window.show()
-app.exec()
-```
-and execute "python -m pasta_eln.test"
-
-For testing DIALOGS put this code into "pasta_eln/test.py":
-``` Python
-import sys
-from PySide6.QtWidgets import QApplication
-from .GUI.form import Form
-from .backend import Backend
-from .guiCommunicate import Communicate
-from .GUI.palette import Palette
-
-app = QApplication(sys.argv)
-backend = Backend()
-palette = Palette(app,'none')
-comm = Communicate(backend,palette)
-doc = backend.db.getDoc("m-3a43570c4fd84b1ab81a8863ae058fb0")
-dialog = Form(comm, doc)
-dialog.show()
-sys.exit(app.exec())
-```
-and execute "python -m pasta_eln.test"
-
----
-
-### Profiling
-Begin...
-
-      from cProfile import Profile
-      from pstats import SortKey, Stats
-      with Profile() as profile:
-
-End...
-
-      (Stats(profile).strip_dirs().sort_stats(SortKey.CUMULATIVE).print_stats(100)) #end cProfile
-
-For example: to profile the start of the program
-
-      def startMain() -> None:
-        """
-        Main function to start GUI. Extra function is required to allow starting in module fashion
-        """
-        from cProfile import Profile
-        from pstats import SortKey, Stats
-        with Profile() as profile:
-          app, window = mainGUI()
-          window.show()
-        (Stats(profile).strip_dirs().sort_stats(SortKey.CUMULATIVE).print_stats(100)) #end cProfile
-        # if app:
-        #   app.exec()
-
-
-### Debugging on a conventional install: linux
-- 'sudo apt install python3-pudb' (not pip install)
-- create small 'temp.py' into any folder, with this content
-  from pasta_eln.gui import startMain
-  startMain()
-- start with 'pudb3 temp.py'
-=======
 <img src="docs/source/_static/pasta_logo.svg" alt="PASTA-ELN Logo" width="120" align="right" style="margin-left: 20px;">
->>>>>>> 6436af09
 
 PASTA-ELN provides a streamlined and locally installed electronic labnotebook (ELN) for experimental scientists to efficiently organize raw data and associated metadata.
 
