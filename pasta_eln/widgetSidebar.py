--- conflicted
+++ resolved
@@ -13,15 +13,10 @@
     self.comm = comm
     if hasattr(self.comm.backend, 'configuration'):
       width = self.comm.backend.configuration['GUI']['sidebarWidth']
-<<<<<<< HEAD
       self.setFixedWidth(width)#64
-=======
-      self.setMinimumWidth(width)
-      self.setMaximumWidth(width)
     if not hasattr(comm.backend, 'db'):  #if no backend
       configWindow = Configuration(comm.backend, 'setup')
       configWindow.exec()
->>>>>>> 9e78d116
 
     # GUI elements
     mainL = QVBoxLayout()
@@ -34,57 +29,6 @@
     self.widgetsList = {}
 
     if hasattr(comm.backend, 'db'):
-<<<<<<< HEAD
-      # All projects
-      textButton = RadioIconButton('ei.book', self.btnDocType, mainL, 'x0/', 'All Projects', backend=self.comm.backend) #TODO weird formatting on Right side
-      textButton.setFixedSize(width,50)
-      textButton.setIconSize(QSize(30,30))
-      #Storage of Icons for Buttons
-      iconTable = {"Measurements":"fa.thermometer-3","Samples":"fa5s.vial","Procedures":"fa.list-ol","Instruments":"ri.scales-2-line"}
-      # Add other data types
-      dTypeW = QWidget()
-      dTypeL = QVBoxLayout(dTypeW)
-      dTypeL.setContentsMargins(0,10,0,0)
-      for idx, doctype in enumerate(comm.backend.db.dataLabels):
-        if doctype[0]!='x':
-          button = RadioIconButton(iconTable[comm.backend.db.dataLabels[doctype]], self.btnDocType, mainL, doctype+'/', comm.backend.db.dataLabels[doctype], backend=self.comm.backend)
-          button.setFixedSize(width,50)
-          button.setIconSize(QSize(30, 30))
-          dTypeL.addWidget(button)
-      mainL.addWidget(dTypeW)
-
-      # projectIDs = [i['id'] for i in comm.backend.db.getView('viewDocType/x0')]
-      # currentID  = None
-      # for projID in projectIDs:
-      #   hierarchy = comm.backend.db.getHierarchy(projID)
-      #   for node in PreOrderIter(hierarchy, maxlevel=2):
-      #     if node.docType[0][0]!='x':
-      #       continue
-      #     if node.docType[0]=='x0':
-      #       button = TextButton(node.name, self.btnProject, mainL, node.id+'/', style='margin-top: 30')
-      #       projectW = QWidget()
-      #       projectW.hide()
-      #       projectL = QVBoxLayout(projectW)
-      #       projectL.setContentsMargins(0,0,0,0)
-      #       currentID = node.id
-      #       # Add other data types
-      #       dTypeW = QWidget()
-      #       dTypeL = QVBoxLayout(dTypeW)
-      #       dTypeL.setContentsMargins(0,0,0,0)
-      #       for idx, doctype in enumerate(comm.backend.db.dataLabels):
-      #         if doctype[0]!='x':
-      #           button = LetterButton(comm.backend.db.dataLabels[doctype], self.btnDocType, None, doctype+'/'+currentID)
-      #           dTypeL.addWidget(button)
-      #       # create widgets
-      #       projectL.addWidget(dTypeW)
-      #       self.widgets[currentID] = projectW
-      #       self.layouts[currentID] = projectL
-      #       self.widgetsHidden[currentID] = True
-      #       mainL.addWidget(projectW)
-      #     if node.docType[0]=='x1':
-      #       button = TextButton(node.name, self.btnProject, self.layouts[currentID], currentID+'/'+node.id, \
-      #                           style='margin-left: 20')
-=======
       hierarchy = comm.backend.db.getView('viewDocType/x0')
       for project in hierarchy:
         projID = project['id']
@@ -129,22 +73,11 @@
         hierarchy = comm.backend.db.getHierarchy(projID)
         treeW.insertTopLevelItem(0, self.iterateTree(hierarchy, projID))
         projectL.addWidget(treeW)
->>>>>>> 9e78d116
 
         # finalize layout
         mainL.addWidget(projectW)
     # Other buttons
     mainL.addStretch(1)
-<<<<<<< HEAD
-    settingButton = IconButton('fa.gear', self.btnConfig, mainL, backend=self.comm.backend)
-    settingButton.setFixedSize(width,50)
-    settingButton.setIconSize(QSize(30, 30))
-    settingButton.setStyleSheet("border-width:2")
-    if not hasattr(comm.backend, 'db'):  #if no backend
-      configWindow = Configuration(comm.backend, 'setup')
-      configWindow.exec()
-=======
->>>>>>> 9e78d116
 
 
   def iterateTree(self, nodeHier, projectID):
