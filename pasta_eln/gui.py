""" Graphical user interface includes all widgets """
import json
import logging
import os
import sys
import webbrowser
from enum import Enum
from pathlib import Path
from typing import Any, Union

from PySide6.QtCore import Slot, QCoreApplication  # pylint: disable=no-name-in-module
from PySide6.QtGui import QIcon, QPixmap, QShortcut  # pylint: disable=no-name-in-module
from PySide6.QtWidgets import QMainWindow, QApplication, QFileDialog, QMessageBox  # pylint: disable=no-name-in-module
from qt_material import apply_stylesheet  # of https://github.com/UN-GCPDS/qt-material

from pasta_eln import __version__
from pasta_eln.GUI.dataverse.config_dialog import ConfigDialog
from pasta_eln.GUI.dataverse.main_dialog import MainDialog
from .GUI.body import Body
from .GUI.config import Configuration
from .GUI.form import Form
from .GUI.projectGroup import ProjectGroup
from .GUI.sidebar import Sidebar
from .backend import Backend
from .fixedStringsJson import shortcuts
from .guiCommunicate import Communicate
from .guiStyle import Action, showMessage, widgetAndLayout, ScrollMessageBox
from .inputOutput import exportELN, importELN
from .GUI.data_hierarchy.data_hierarchy_editor_dialog import DataHierarchyEditorDialog
from .miscTools import updateExtractorList, restart

os.environ['QT_API'] = 'pyside6'


# Subclass QMainWindow to customize your application's main window
class MainWindow(QMainWindow):
  """ Graphical user interface includes all widgets """

  def __init__(self) -> None:
    # global setting
    super().__init__()
    venv = ' without venv' if sys.prefix == sys.base_prefix and 'CONDA_PREFIX' not in os.environ else ' in venv'
    self.setWindowTitle(f"PASTA-ELN {__version__}{venv}")
<<<<<<< HEAD
    self.resize(self.screen().size()) #self.setWindowState(Qt.Window Maximized) https://bugreports.qt.io/browse/PYSIDE-2706
=======
>>>>>>> f72519c4
    resourcesDir = Path(__file__).parent / 'Resources'
    self.setWindowIcon(QIcon(QPixmap(resourcesDir / 'Icons' / 'favicon64.png')))
    self.backend = Backend()
    self.comm = Communicate(self.backend)
    self.comm.formDoc.connect(self.formDoc)
    self.dataverseMainDialog: MainDialog | None = None
    self.dataverseConfig: ConfigDialog | None = None

    # Menubar
    menu = self.menuBar()
    projectMenu = menu.addMenu("&Project")
    Action('&Export project to .eln',        self, [Command.EXPORT],         projectMenu)
    Action('&Import .eln',                   self, [Command.IMPORT],         projectMenu, shortcut='Ctrl+A')
    projectMenu.addSeparator()
    Action('&Export all projects to .eln',   self, [Command.EXPORT_ALL],     projectMenu)
    Action('&Exit',                          self, [Command.EXIT],           projectMenu)

    viewMenu = menu.addMenu("&Lists")
    if hasattr(self.backend, 'db'):
      for docType, docLabel in self.comm.backend.db.dataLabels.items():
        if docType[0] == 'x' and docType[1] != '0':
          continue
        shortcut = self.comm.backend.db.dataHierarchy[docType].get('shortcut','')
        shortcut = None if shortcut=='' else f"Ctrl+{shortcut}"
        Action(docLabel,                     self, [Command.VIEW, docType],  viewMenu, shortcut=shortcut)
        if docType == 'x0':
          viewMenu.addSeparator()
      viewMenu.addSeparator()
      Action('&Tags',                        self, [Command.VIEW, '_tags_'], viewMenu, shortcut='Ctrl+T')
      Action('&Unidentified',                self, [Command.VIEW, '-'],      viewMenu, shortcut='Ctrl+U')

    systemMenu = menu.addMenu("&System")
    Action('&Project groups',                self, [Command.PROJECT_GROUP],   systemMenu)
    changeProjectGroups = systemMenu.addMenu("&Change project group")
    if hasattr(self.backend, 'configuration'):                            # not case in fresh install
      for name in self.backend.configuration['projectGroups'].keys():
        Action(name,                         self, [Command.CHANGE_PG, name], changeProjectGroups)
    Action('&Synchronize',                   self, [Command.SYNC],            systemMenu, shortcut='F5')
    Action('&Data hierarchy editor',         self, [Command.DATAHIERARCHY],        systemMenu, shortcut='F8')
    Action('&Dataverse Configuration',         self, [Command.DATAVERSE_CONFIG],        systemMenu, shortcut='F10')
    Action('&Upload to Dataverse',         self, [Command.DATAVERSE_MAIN],        systemMenu, shortcut='F11')
    systemMenu.addSeparator()
    Action('&Test extraction from a file',   self, [Command.TEST1],           systemMenu)
    Action('Test &selected item extraction', self, [Command.TEST2],           systemMenu, shortcut='F2')
    Action('Update &Extractor list',         self, [Command.UPDATE],          systemMenu)
    systemMenu.addSeparator()
    Action('&Configuration',                 self, [Command.CONFIG],          systemMenu, shortcut='Ctrl+0')

    helpMenu = menu.addMenu("&Help")
    Action('&Website',                       self, [Command.WEBSITE],         helpMenu)
    Action('&Verify database',               self, [Command.VERIFY_DB],       helpMenu, shortcut='Ctrl+?')
    Action('Shortcuts',                      self, [Command.SHORTCUTS],       helpMenu)
    # shortcuts for advanced usage (user should not need)
    QShortcut('F9', self, lambda: self.execute([Command.RESTART]))

    # GUI elements
    mainWidget, mainLayout = widgetAndLayout('H')
    self.setCentralWidget(mainWidget)  # Set the central widget of the Window
    body = Body(self.comm)  # body with information
    self.sidebar = Sidebar(self.comm)  # sidebar with buttons
    # sidebarScroll = QScrollArea()
    # sidebarScroll.setWidget(self.sidebar)
    # if hasattr(self.comm.backend, 'configuration'):
    #   sidebarScroll.setFixedWidth(self.comm.backend.configuration['GUI']['sidebarWidth']+10)
    # mainLayout.addWidget(sidebarScroll)
    mainLayout.addWidget(self.sidebar)
    mainLayout.addWidget(body)
    self.comm.changeTable.emit('x0', '')


  @Slot(str)
  def formDoc(self, doc: dict[str, Any]) -> None:
    """
    What happens when new/edit dialog is shown

    Args:
      doc (dict): document
    """
    if '_id' in doc:
      logging.debug('gui:formdoc ' + str(doc['_id']))
    elif '_ids' in doc:
      logging.debug('gui:formdoc ' + str(doc['_ids']))
    else:
      logging.debug('gui:formdoc of type ' + str(doc['-type']))
    formWindow = Form(self.comm, doc)
    ret = formWindow.exec()
    if ret == 0:
      self.comm.stopSequentialEdit.emit()
    return


  def execute(self, command: list[Any]) -> None:
    """
    action after clicking menu item
    """
    # file menu
    if command[0] is Command.EXPORT:
      if self.comm.projectID == '':
        showMessage(self, 'Error', 'You have to open a project to export', 'Warning')
        return
      fileName = QFileDialog.getSaveFileName(self, 'Save project into .eln file', str(Path.home()), '*.eln')[0]
      if fileName != '' and hasattr(self.backend, 'db'):
        docTypes = [i for i in self.comm.backend.db.dataLabels.keys() if i[0]!='x']
        status = exportELN(self.comm.backend, [self.comm.projectID], fileName, docTypes)
        showMessage(self, 'Finished', status, 'Information')
    elif command[0] is Command.EXPORT_ALL:
      fileName = QFileDialog.getSaveFileName(self, 'Save everything to .eln file', str(Path.home()), '*.eln')[0]
      if fileName != '' and hasattr(self.backend, 'db'):
        docTypes = [i for i in self.comm.backend.db.dataLabels.keys() if i[0]!='x']
        allProjects = [i['id'] for i in self.comm.backend.db.getView('viewDocType/x0')]
        status = exportELN(self.comm.backend, allProjects, fileName, docTypes)
        showMessage(self, 'Finished', status, 'Information')
    elif command[0] is Command.IMPORT:
      fileName = QFileDialog.getOpenFileName(self, 'Load data from .eln file', str(Path.home()), '*.eln')[0]
      if fileName != '':
        status = importELN(self.comm.backend, fileName)
        showMessage(self, 'Finished', status, 'Information')
        self.comm.changeSidebar.emit('redraw')
        self.comm.changeTable.emit('x0', '')
    elif command[0] is Command.EXIT:
      self.close()
    # view menu
    elif command[0] is Command.VIEW:
      self.comm.changeTable.emit(command[1], '')
    # system menu
    elif command[0] is Command.PROJECT_GROUP:
      dialog = ProjectGroup(self.comm)
      dialog.exec()
    elif command[0] is Command.CHANGE_PG:
      self.backend.configuration['defaultProjectGroup'] = command[1]
      with open(Path.home() / '.pastaELN.json', 'w', encoding='utf-8') as fConf:
        fConf.write(json.dumps(self.backend.configuration, indent=2))
      restart()
    elif command[0] is Command.SYNC:
      report = self.comm.backend.replicateDB(progressBar=self.sidebar.progress)
      showMessage(self, 'Report of syncronization', report, style='QLabel {min-width: 450px}')
    elif command[0] is Command.DATAHIERARCHY:
      dataHierarchyForm = DataHierarchyEditorDialog(self.comm.backend.db)
      dataHierarchyForm.instance.exec()
      restart()
    elif command[0] is Command.DATAVERSE_CONFIG:
      self.dataverseConfig = ConfigDialog()
      self.dataverseConfig.show()
    elif command[0] is Command.DATAVERSE_MAIN:
      self.dataverseMainDialog = MainDialog(self.comm.backend)
      self.dataverseMainDialog.show()
    elif command[0] is Command.TEST1:
      fileName = QFileDialog.getOpenFileName(self, 'Open file for extractor test', str(Path.home()), '*.*')[0]
      report = self.comm.backend.testExtractor(fileName, outputStyle='html')
      showMessage(self, 'Report of extractor test', report)
    elif command[0] is Command.TEST2:
      self.comm.testExtractor.emit()
    elif command[0] is Command.UPDATE:
      reportDict = updateExtractorList(self.backend.extractorPath)
      messageWindow = ScrollMessageBox('Extractor list updated', reportDict,
                                       style='QScrollArea{min-width:600 px; min-height:400px}')
      messageWindow.exec()
      restart()
    elif command[0] is Command.CONFIG:
      dialog = Configuration(self.comm)
      dialog.exec()
    # remainder
    elif command[0] is Command.WEBSITE:
      webbrowser.open('https://pasta-eln.github.io/pasta-eln/')
    elif command[0] is Command.VERIFY_DB:
      report = self.comm.backend.checkDB(outputStyle='html', minimal=True)
      showMessage(self, 'Report of database verification', report, style='QLabel {min-width: 800px}')
    elif command[0] is Command.SHORTCUTS:
      showMessage(self, 'Keyboard shortcuts', shortcuts)
    elif command[0] is Command.RESTART:
      restart()
    else:
      print("**ERROR gui menu unknown:", command)
    return


def mainGUI() -> tuple[Union[QCoreApplication, None], MainWindow]:
  """
    Main method and entry point for commands

  Returns:
    MainWindow: main window
  """
  # logging has to be started first
  log_path = Path.home() / 'pastaELN.log'
  #  old versions of basicConfig do not know "encoding='utf-8'"
  logging.basicConfig(filename=log_path, level=logging.INFO, format='%(asctime)s|%(levelname)s:%(message)s',
                      datefmt='%m-%d %H:%M:%S')
  for package in ['urllib3', 'requests', 'asyncio', 'PIL', 'matplotlib']:
    logging.getLogger(package).setLevel(logging.WARNING)
  logging.info('Start PASTA GUI')
  # remainder
  if not QApplication.instance():
    application = QApplication().instance()
  else:
    application = QApplication.instance()
  main_window = MainWindow()
  logging.getLogger().setLevel(getattr(logging, main_window.backend.configuration['GUI']['loggingLevel']))
  theme = main_window.backend.configuration['GUI']['theme']
  if theme != 'none':
    apply_stylesheet(application, theme=f'{theme}.xml')
  # qtawesome and matplot cannot coexist
  import qtawesome as qta
  if not isinstance(qta.icon('fa5s.times'), QIcon):
    logging.error('qtawesome: could not load. Likely matplotlib is included and can not coexist.')
    print('qtawesome: could not load. Likely matplotlib is included and can not coexist.')
  # end test coexistence
  logging.info('End PASTA GUI')
  return application, main_window


class Command(Enum):
  """ Commands used in this file """
  EXPORT    = 1
  IMPORT    = 2
  EXIT      = 3
  VIEW      = 4
  PROJECT_GROUP = 5
  CHANGE_PG = 6
  SYNC      = 7
  DATAHIERARCHY = 8
  TEST1     = 9
  TEST2     = 10
  UPDATE    = 11
  CONFIG    = 12
  WEBSITE   = 13
  VERIFY_DB = 14
  SHORTCUTS = 15
  RESTART   = 16
  EXPORT_ALL= 17
  DATAVERSE_CONFIG = 18
  DATAVERSE_MAIN = 19


def startMain() -> None:
  """
  Main function to start GUI. Extra function is required to allow starting in module fashion
  """
  app, window = mainGUI()
  window.show()
  if app:
    app.exec()


# called by python3 -m pasta_eln.gui
if __name__ == '__main__':
  startMain()<|MERGE_RESOLUTION|>--- conflicted
+++ resolved
@@ -41,10 +41,7 @@
     super().__init__()
     venv = ' without venv' if sys.prefix == sys.base_prefix and 'CONDA_PREFIX' not in os.environ else ' in venv'
     self.setWindowTitle(f"PASTA-ELN {__version__}{venv}")
-<<<<<<< HEAD
-    self.resize(self.screen().size()) #self.setWindowState(Qt.Window Maximized) https://bugreports.qt.io/browse/PYSIDE-2706
-=======
->>>>>>> f72519c4
+    self.resize(self.screen().size()) #self.setWindowState(Qt.Window Maximized) https://bugreports.qt.io/browse/PYSIDE-2706 https://bugreports.qt.io/browse/QTBUG-124892
     resourcesDir = Path(__file__).parent / 'Resources'
     self.setWindowIcon(QIcon(QPixmap(resourcesDir / 'Icons' / 'favicon64.png')))
     self.backend = Backend()
