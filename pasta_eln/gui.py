--- conflicted
+++ resolved
@@ -103,15 +103,12 @@
     mainLayout.addWidget(body)
     self.comm.changeTable.emit('x0', '')
 
-<<<<<<< HEAD
     #check if temporary save exist: warn user
     if (Path.home()/'.pastaELN.temp').exists():
       showMessage(self, 'Information', 'There is data from prematurely closed form. Please reopen the form'+\
                   'and the content will be reloaded. Save it or delete it.', 'Information')
 
 
-=======
->>>>>>> a3a23042
 
   @Slot(str)
   def formDoc(self, doc: dict[str, Any]) -> None:
