--- conflicted
+++ resolved
@@ -7,264 +7,12 @@
 from PySide6.QtGui import QIcon
 from PySide6.QtWidgets import QApplication, QMessageBox
 from pasta_eln import __version__
-<<<<<<< HEAD
-from pasta_eln.GUI.workflow_creator_dialog.workplan_creator_dialog import WorkplanCreatorDialog
-from .backend import Backend
-from .elabFTWsync import Pasta2Elab
-from .fixedStringsJson import CONF_FILE_NAME, AboutMessage, shortcuts
-from .GUI.body import Body
-from .GUI.config import Configuration
-from .GUI.data_hierarchy.editor import SchemeEditor
-from .GUI.definitions.editor import Editor as DefinitionsEditor
-from .GUI.form import Form
-from .GUI.palette import Palette
-from .GUI.repositories.uploadGUI import UploadGUI
-from .GUI.sidebar import Sidebar
-from .GUI.data_hierarchy.editor import SchemeEditor
-from .guiCommunicate import Communicate
-from .GUI.guiStyle import Action, ScrollMessageBox, widgetAndLayout
-from .GUI.messageDialog import showMessage
-from .inputOutput import exportELN, importELN
-from .miscTools import restart, testNewPastaVersion, updateAddOnList
-=======
 from .miscTools import testNewPastaVersion
 from .UI.guiCommunicate import Communicate
 from .UI.mainWindow import MainWindow
->>>>>>> 1964e6fa
 
 
-<<<<<<< HEAD
-
-# Subclass QMainWindow to customize your application's main window
-class MainWindow(QMainWindow):
-  """ Graphical user interface includes all widgets """
-
-
-  def __init__(self, projectGroup:str='') -> None:
-    """ Init main window
-
-    Args:
-      projectGroup (str): project group to load
-    """
-    # global setting
-    super().__init__()
-    self.setWindowTitle(f"PASTA-ELN {__version__}")
-    self.resize(self.screen().size())                                 #self.setWindowState(Qt.WindowMaximized)
-    #TODO https://bugreports.qt.io/browse/PYSIDE-2706 https://bugreports.qt.io/browse/QTBUG-124892
-    resourcesDir = Path(__file__).parent / 'Resources'
-    self.setWindowIcon(QIcon(QPixmap(resourcesDir / 'Icons' / 'favicon64.png')))
-    self.backend = Backend(defaultProjectGroup=projectGroup)
-    theme = self.backend.configuration['GUI']['theme']
-    palette      = Palette(self, theme)
-    self.comm = Communicate(self.backend, palette)
-    self.comm.formDoc.connect(self.formDoc)
-    self.comm.restart.connect(self.initialize)
-
-    # Menubar
-    menu = self.menuBar()
-    projectMenu = menu.addMenu('&Project')
-    Action('&Export project to .eln',        self, [Command.EXPORT],         projectMenu)
-    if 'develop' in self.comm.backend.configuration:
-      Action('&Import .eln into project',    self, [Command.IMPORT],         projectMenu)
-      Action('&Upload to repository',        self, [Command.REPOSITORY], projectMenu)
-    Action('&Exit',                          self, [Command.EXIT],           projectMenu)
-
-    self.viewMenu = menu.addMenu('&Lists')
-
-    systemMenu = menu.addMenu('Project &group')
-    self.changeProjectGroups = systemMenu.addMenu('&Change project group')
-    syncMenu = systemMenu.addMenu('&Synchronize')
-    Action('Send',                         self, [Command.SYNC_SEND],       syncMenu, shortcut='F5')
-    if 'develop' in self.comm.backend.configuration:
-      Action('Get',                          self, [Command.SYNC_GET],        syncMenu, shortcut='F4')
-      # Action('Smart synce',                  self, [Command.SYNC_SMART],       syncMenu)
-    Action('&Editor to change data type schema', self, [Command.SCHEMA],      systemMenu, shortcut='F8')
-    Action('&Definitions editor',          self, [Command.DEFINITIONS],     systemMenu)
-    if 'develop' in self.comm.backend.configuration:
-      Action('&Open Workflow Creator', self, [Command.WORKFLOW_CREATOR], systemMenu)
-    systemMenu.addSeparator()
-    Action('&Test extraction from a file',   self, [Command.TEST1],           systemMenu)
-    Action('Test &selected item extraction', self, [Command.TEST2],           systemMenu, shortcut='F2')
-    Action('Update &Add-on list',            self, [Command.UPDATE],          systemMenu)
-    if 'develop' in self.comm.backend.configuration:
-      systemMenu.addSeparator()
-      Action('&Verify database',             self, [Command.VERIFY_DB],       systemMenu, shortcut='Ctrl+?')
-
-    helpMenu = menu.addMenu('&Help')
-    Action('&Website',                       self, [Command.WEBSITE],         helpMenu)
-    Action('Shortcuts',                      self, [Command.SHORTCUTS],       helpMenu)
-    Action('About',                          self, [Command.ABOUT],           helpMenu)
-    systemMenu.addSeparator()
-    Action('&Configuration',                 self, [Command.CONFIG],          helpMenu, shortcut='Ctrl+0')
-
-    # shortcuts for advanced usage (user should not need)
-    QShortcut('F9', self, lambda: self.execute([Command.RESTART]))
-    if 'develop' not in self.comm.backend.configuration:
-      QShortcut('Ctrl+?', self, lambda: self.execute([Command.VERIFY_DB]))
-
-    # GUI elements
-    mainWidget, mainLayout = widgetAndLayout('H')
-    self.setCentralWidget(mainWidget)                                   # Set the central widget of the Window
-    try:
-      body = Body(self.comm)                                                           # body with information
-      self.sidebar = Sidebar(self.comm)                                                 # sidebar with buttons
-      mainLayout.addWidget(self.sidebar)
-      mainLayout.addWidget(body)
-      # tests that run at start-up
-      if self.backend.configuration['GUI']['checkForUpdates']=='Yes' and not testNewPastaVersion(False):
-        button = QMessageBox.question(self, 'Update?', 'There is a new version of PASTA-ELN available. Do you want to update?',
-                                      QMessageBox.StandardButton.No, QMessageBox.StandardButton.Yes)
-        if button == QMessageBox.StandardButton.Yes:
-          testNewPastaVersion(update=True)
-      # initialize things that might change
-      self.initialize()
-    except Exception as e:
-      logging.error('Error in GUI initialization %s', e)
-
-
-  @Slot()
-  def initialize(self) -> None:
-    """ Initialize: things that might change """
-    self.comm.backend.initialize(self.backend.configurationProjectGroup)                      #restart backend
-    # Things that are inside the List menu
-    self.viewMenu.clear()
-    if hasattr(self.backend, 'db'):
-      for docType, docLabel in self.comm.backend.db.dataHierarchy('', 'title'):
-        shortcut = self.comm.backend.db.dataHierarchy(docType,'shortcut')[0]
-        shortcut = None if shortcut=='' else f"Ctrl+{shortcut}"
-        Action(docLabel,            self, [Command.VIEW, docType],  self.viewMenu, shortcut=shortcut)
-      self.viewMenu.addSeparator()
-      Action('&Tags',               self, [Command.VIEW, '_tags_'], self.viewMenu, shortcut='Ctrl+T')
-      Action('&Unidentified',       self, [Command.VIEW, '-'],      self.viewMenu, shortcut='Ctrl+U')
-    # Things that are related to project group
-    self.changeProjectGroups.clear()
-    if hasattr(self.backend, 'configuration'):                                     # not case in fresh install
-      for name in self.backend.configuration['projectGroups'].keys():
-        Action(name,                         self, [Command.CHANGE_PG, name], self.changeProjectGroups)
-    self.comm.changeTable.emit('x0', '')
-    return
-
-
-  @Slot(dict)
-  def formDoc(self, doc: dict[str, Any]) -> None:
-    """
-    What happens when new/edit dialog is shown
-
-    Args:
-      doc (dict): document
-    """
-    formWindow = Form(self.comm, doc)
-    ret = formWindow.exec()
-    if ret == 0:
-      self.comm.stopSequentialEdit.emit()
-    return
-
-
-  def execute(self, command: list[Any]) -> None:
-    """
-    action after clicking menu item
-    """
-    # file menu
-    if command[0] is Command.EXPORT:
-      if self.comm.projectID == '':
-        showMessage(self, 'Error', 'You have to open a project to export', 'Critical')
-        return
-      fileName = QFileDialog.getSaveFileName(self, 'Save project into .eln file', str(Path.home()), '*.eln')[0]
-      if fileName != '' and hasattr(self.backend, 'db'):
-        docTypes = [i for i in self.comm.backend.db.dataHierarchy('','') if i[0]!='x']
-        status = exportELN(self.comm.backend, [self.comm.projectID], fileName, docTypes)
-        showMessage(self, 'Finished', status, 'Information')
-    elif command[0] is Command.IMPORT:
-      if self.comm.projectID == '':
-        showMessage(self, 'Error', 'You have to open a project to import', 'Critical')
-        return
-      fileName = QFileDialog.getOpenFileName(self, 'Load data from .eln file', str(Path.home()), '*.eln')[0]
-      if fileName != '':
-        status, statistics  = importELN(self.comm.backend, fileName, self.comm.projectID)
-        showMessage(self, 'Finished', f'{status}\n{statistics}', 'Information')
-        self.comm.changeSidebar.emit('redraw')
-        self.comm.changeTable.emit('x0', '')
-    elif command[0] is Command.REPOSITORY:
-      if self.comm.projectID == '':
-        showMessage(self, 'Error', 'You have to open a project to upload', 'Critical')
-        return
-      dialogR = UploadGUI(self.comm)
-      dialogR.exec()
-    elif command[0] is Command.EXIT:
-      self.close()
-    # view menu
-    elif command[0] is Command.VIEW:
-      self.comm.changeTable.emit(command[1], '')
-    # system menu
-    elif command[0] is Command.CHANGE_PG:
-      self.backend.configuration['defaultProjectGroup'] = command[1]
-      with open(Path.home()/CONF_FILE_NAME, 'w', encoding='utf-8') as fConf:
-        fConf.write(json.dumps(self.backend.configuration, indent=2))
-      restart()
-    elif command[0] is Command.SYNC_SEND:
-      if 'ERROR' in self.backend.checkDB(minimal=True):
-        showMessage(self, 'Error', 'There are errors in your database: fix before upload', 'Critical')
-        return
-      sync = Pasta2Elab(self.backend, self.backend.configurationProjectGroup)
-      if hasattr(sync, 'api') and sync.api.url:                                 #if hostname and api-key given
-        self.comm.progressWindow(lambda func1: sync.sync('sA', progressCallback=func1))
-      else:                                                                                      #if not given
-        showMessage(self, 'Error', 'Please give server address and API-key in Configuration', 'Critical')
-        dialogC = Configuration(self.comm)
-        dialogC.exec()
-    elif command[0] is Command.SYNC_GET:
-      sync = Pasta2Elab(self.backend, self.backend.configurationProjectGroup)
-      self.comm.progressWindow(lambda func1: sync.sync('gA', progressCallback=func1))
-      self.comm.changeSidebar.emit('redraw')
-      self.comm.changeTable.emit('x0', '')
-    elif command[0] is Command.SYNC_SMART:
-      sync = Pasta2Elab(self.backend)
-      sync.sync('')
-    elif command[0] is Command.SCHEMA:
-      dialogS = SchemeEditor(self.comm)
-      dialogS.exec()
-    elif command[0] is Command.DEFINITIONS:
-      dialogD = DefinitionsEditor(self.comm)
-      dialogD.show()
-    elif command[0] is Command.TEST1:
-      fileName = QFileDialog.getOpenFileName(self, 'Open file for extractor test', str(Path.home()), '*.*')[0]
-      reportText, image = self.comm.backend.testExtractor(fileName, outputStyle='html')
-      showMessage(self, 'Report of extractor test', reportText, image=image)
-    elif command[0] is Command.TEST2:
-      self.comm.testExtractor.emit()
-    elif command[0] is Command.UPDATE:
-      reportDict = updateAddOnList(self.backend.configurationProjectGroup)
-      messageWindow = ScrollMessageBox('Extractor list updated', reportDict,
-                                       style='QScrollArea{min-width:600 px; min-height:400px}')
-      messageWindow.exec()
-      restart()
-    elif command[0] is Command.CONFIG:
-      dialogC = Configuration(self.comm)
-      dialogC.exec()
-    # remainder
-    elif command[0] is Command.WEBSITE:
-      webbrowser.open('https://pasta-eln.github.io/pasta-eln/')
-    elif command[0] is Command.VERIFY_DB:
-      reportText = self.comm.backend.checkDB(outputStyle='html', minimal=True)
-      showMessage(self, 'Report of database verification', reportText, minWidth=800)
-    elif command[0] is Command.SHORTCUTS:
-      showMessage(self, 'Keyboard shortcuts', shortcuts, 'Information')
-    elif command[0] is Command.ABOUT:
-      showMessage(self, 'About', f'{AboutMessage}Environment: {sys.prefix}\n','Information')
-    elif command[0] is Command.RESTART:
-      restart()
-    elif command[0] is Command.WORKFLOW_CREATOR:
-      workflow_dialog = WorkplanCreatorDialog(self.comm)
-      workflow_dialog.exec()
-    else:
-      logging.error('Gui menu unknown: %s', command)
-    return
-
-
-def mainGUI(projectGroup:str='') -> tuple[Union[QCoreApplication, None], MainWindow]:
-=======
 def mainGUI(projectGroup:str='') -> tuple[QCoreApplication | None, MainWindow]:
->>>>>>> 1964e6fa
   """  Main method and entry point for commands
 
   Args:
@@ -296,35 +44,6 @@
     logging.error('qtawesome: could not load. Likely matplotlib is included and can not coexist.')
     print('qtawesome: could not load. Likely matplotlib is included and can not coexist.')
   # end test coexistence
-<<<<<<< HEAD
-  logging.info('End PASTA GUI')
-  return application, main_window
-
-
-class Command(Enum):
-  """ Commands used in this file """
-  EXPORT    = 1
-  IMPORT    = 2
-  EXIT      = 3
-  VIEW      = 4
-  CHANGE_PG = 6
-  SYNC_SEND = 7
-  SYNC_GET  = 8
-  SYNC_SMART= 9
-  SCHEMA    = 10
-  TEST1     = 11
-  TEST2     = 12
-  UPDATE    = 13
-  CONFIG    = 14
-  WEBSITE   = 15
-  VERIFY_DB = 16
-  SHORTCUTS = 17
-  RESTART   = 18
-  ABOUT     = 19
-  DEFINITIONS= 20
-  REPOSITORY = 21
-  WORKFLOW_CREATOR = 22
-=======
   # Test for new version
   if comm.configuration.get('GUI', {'checkForUpdates':'No'})['checkForUpdates']=='Yes' and not testNewPastaVersion(False):
     button = QMessageBox.question(mainWindow, 'Update?', 'There is a new PASTA-ELN version available. Do you want to update?',
@@ -332,7 +51,6 @@
     if button == QMessageBox.StandardButton.Yes:
       testNewPastaVersion(update=True)
   return application, mainWindow
->>>>>>> 1964e6fa
 
 
 def startMain(projectGroup:str='') -> None:
