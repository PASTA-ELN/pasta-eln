--- conflicted
+++ resolved
@@ -1,137 +1,56 @@
-<<<<<<< HEAD
-#  PASTA-ELN and all its sub-parts are covered by the MIT license.
-#
-#  Copyright (c) 2023
-#
-#  Author: Jithu Murugan
-#  Filename: gui.py
-#
-#  You should have received a copy of the license with this file. Please refer the license file for more information.
-
-import json
-import logging
-import os
-import sys
-import webbrowser
-=======
 """ Graphical user interface includes all widgets """
 import os, logging, webbrowser, json, sys
 from enum import Enum
 from typing import Any, Optional
->>>>>>> 1099f6d7
 from pathlib import Path
-from typing import Any, Optional, Union
-
-from PySide6.QtCore import Qt, Slot, QCoreApplication  # pylint: disable=no-name-in-module
+from PySide6.QtWidgets import QMainWindow, QApplication, QFileDialog, QScrollArea # pylint: disable=no-name-in-module
+from PySide6.QtCore import Qt, Slot      # pylint: disable=no-name-in-module
 from PySide6.QtGui import QIcon, QPixmap, QShortcut  # pylint: disable=no-name-in-module
-from PySide6.QtWidgets import QMainWindow, QApplication, QFileDialog  # pylint: disable=no-name-in-module
-from qt_material import apply_stylesheet  # of https://github.com/UN-GCPDS/qt-material
+from qt_material import apply_stylesheet  #of https://github.com/UN-GCPDS/qt-material
 
 from pasta_eln import __version__
+from .backend import Backend
+from .guiCommunicate import Communicate
+from .GUI.sidebar import Sidebar
 from .GUI.body import Body
+from .GUI.form import Form
 from .GUI.config import Configuration
-from .GUI.form import Form
 from .GUI.projectGroup import ProjectGroup
-from .GUI.sidebar import Sidebar
-from .backend import Backend
+from .GUI.ontology import Ontology
+from .miscTools import updateExtractorList, restart
+from .guiStyle import Action, showMessage, widgetAndLayout, shortCuts
 from .fixedStringsJson import shortcuts
-from .guiCommunicate import Communicate
-from .guiStyle import Action, showMessage, widgetAndLayout, shortCuts
 from .inputOutput import exportELN, importELN
-from .miscTools import updateExtractorList, restart
-
 os.environ['QT_API'] = 'pyside6'
-
 
 # Subclass QMainWindow to customize your application's main window
 class MainWindow(QMainWindow):
   """ Graphical user interface includes all widgets """
-
   def __init__(self) -> None:
-    # global setting
+    #global setting
     super().__init__()
     venv = ' without venv' if sys.prefix == sys.base_prefix and 'CONDA_PREFIX' not in os.environ else ' in venv'
     self.setWindowTitle(f"PASTA-ELN {__version__}{venv}")
-    self.setWindowState(Qt.WindowMaximized)  # type: ignore
-    resources_dir = Path(__file__).parent / 'Resources'
-    self.setWindowIcon(QIcon(QPixmap(resources_dir / 'Icons' / 'favicon64.png')))
+    self.setWindowState(Qt.WindowMaximized) # type: ignore
+    resourcesDir = Path(__file__).parent/'Resources'
+    self.setWindowIcon(QIcon(QPixmap(resourcesDir/'Icons'/'favicon64.png')))
     self.backend = Backend()
     self.comm = Communicate(self.backend)
-    self.comm.formDoc.connect(self.form_doc)
-
-    # Menubar
+    self.comm.formDoc.connect(self.formDoc)
+
+    #Menubar
     menu = self.menuBar()
-<<<<<<< HEAD
-    project_menu = menu.addMenu("&Project")
-    Action('&Export .eln', self.execute_action, project_menu, self, name='export')
-    Action('&Import .eln', self.execute_action, project_menu, self, name='import')
-    project_menu.addSeparator()
-    Action('&Exit', self.execute_action, project_menu, self, name='exit')
-=======
     projectMenu = menu.addMenu("&Project")
     Action('&Export .eln',          self, [Command.EXPORT], projectMenu)
     Action('&Import .eln',          self, [Command.IMPORT], projectMenu)
     projectMenu.addSeparator()
     Action('&Exit',                 self, [Command.EXIT],   projectMenu)
->>>>>>> 1099f6d7
-
-    view_menu = menu.addMenu("&Lists")
+
+    viewMenu = menu.addMenu("&Lists")
     if hasattr(self.backend, 'db'):
       for docType, docLabel in self.comm.backend.db.dataLabels.items():
-        if docType[0] == 'x' and docType[1] != '0':
+        if docType[0]=='x' and docType[1]!='0':
           continue
-<<<<<<< HEAD
-        Action(
-          docLabel,
-          self.view_menu,
-          view_menu,
-          self,
-          f"Ctrl+{shortCuts[docType]}" if docType in shortCuts else None,
-          docType,
-        )
-        if docType == 'x0':
-          view_menu.addSeparator()
-      view_menu.addSeparator()
-      Action('&Tags', self.view_menu, view_menu, self, 'Ctrl+T', '_tags_')
-      Action('&Unidentified', self.view_menu, view_menu, self, 'Ctrl+U', name='-')
-      # TODO_P5 create list of unaccessible files: linked with accessible files
-
-    system_menu = menu.addMenu("&System")
-    Action('&Project groups', self.execute_action, system_menu, self, name='projectGroups')
-    change_project_groups = system_menu.addMenu("&Change project group")
-    if hasattr(self.backend, 'configuration'):  # not case in fresh install
-      for name in self.backend.configuration['projectGroups'].keys():
-        Action(name, self.change_project_group, change_project_groups, self, name=name)
-    Action('&Syncronize', self.execute_action, system_menu, self, name='sync', shortcut='F5')
-    Action('&Questionaires', self.execute_action, system_menu, self, name='ontology')
-    system_menu.addSeparator()
-    Action('&Test extraction from a file', self.execute_action, system_menu, self, name='extractorTest')
-    Action('Test &selected item extraction', self.execute_action, system_menu, self, name='extractorTest2',
-           shortcut='F2')
-    Action('Update &Extractor list', self.execute_action, system_menu, self, name='updateExtractors')
-    system_menu.addSeparator()
-    Action('&Configuration', self.execute_action, system_menu, self, name='configuration', shortcut='Ctrl+0')
-
-    help_menu = menu.addMenu("&Help")
-    Action('&Website', self.execute_action, help_menu, self, name='website')
-    Action('&Verify database', self.execute_action, help_menu, self, name='verifyDB', shortcut='Ctrl+?')
-    Action('Shortcuts', self.execute_action, help_menu, self, name='shortcuts')
-    Action('Todo list', self.execute_action, help_menu, self, name='todo')
-    help_menu.addSeparator()
-    # shortcuts for advanced usage (user should not need)
-    QShortcut('F9', self, lambda: self.execute_action('restart'))
-    # TODO_P3 -> lambda and change buttons/actions: cleaner code
-    #  Action    ('Todo list',  self,  'todo',     help_menu, 'Ctrl+H')
-    #  Action    ('&Tags',      self,  '_tags_', view_menu, 'Ctrl+T', call=self.view_menu)
-    #  TextButton('Add Filter', self,  'addFilter', headerL)
-
-    # TODO_P3 export to dataverse
-    # GUI elements
-    main_widget, main_layout = widgetAndLayout('H')
-    self.setCentralWidget(main_widget)  # Set the central widget of the Window
-    body = Body(self.comm)  # body with information
-    self.sidebar = Sidebar(self.comm)  # sidebar with buttons
-=======
         shortcut = f"Ctrl+{shortCuts[docType]}" if docType in shortCuts else None
         Action(docLabel,            self, [Command.VIEW, docType], viewMenu, shortcut=shortcut)
         if docType=='x0':
@@ -168,149 +87,49 @@
     self.setCentralWidget(mainWidget)      # Set the central widget of the Window
     body = Body(self.comm)        #body with information
     self.sidebar = Sidebar(self.comm)  #sidebar with buttons
->>>>>>> 1099f6d7
     # sidebarScroll = QScrollArea()
     # sidebarScroll.setWidget(self.sidebar)
     # if hasattr(self.comm.backend, 'configuration'):
     #   sidebarScroll.setFixedWidth(self.comm.backend.configuration['GUI']['sidebarWidth']+10)
-    # main_layout.addWidget(sidebarScroll)
-    main_layout.addWidget(self.sidebar)
-    main_layout.addWidget(body)
-    self.comm.changeTable.emit('x0', '')
+    # mainLayout.addWidget(sidebarScroll)
+    mainLayout.addWidget(self.sidebar)
+    mainLayout.addWidget(body)
+    self.comm.changeTable.emit('x0','')
+
 
   @Slot(str)
-  def form_doc(self, doc: dict[str, Any]) -> None:
+  def formDoc(self, doc:dict[str,Any]) -> None:
     """
     What happens when new/edit dialog is shown
 
     Args:
-      doc: document
-
-    Returns:
+      doc (dict): document
     """
     if '_id' in doc:
-      logging.debug('gui:formdoc ' + str(doc['_id']))
+      logging.debug('gui:formdoc '+str(doc['_id']))
     elif '_ids' in doc:
-      logging.debug('gui:formdoc ' + str(doc['_ids']))
+      logging.debug('gui:formdoc '+str(doc['_ids']))
     else:
-      logging.debug('gui:formdoc of type ' + str(doc['-type']))
-    form_window = Form(self.comm, doc)
-    ret = form_window.exec()
-    if ret == 0:
+      logging.debug('gui:formdoc of type '+str(doc['-type']))
+    formWindow = Form(self.comm, doc)
+    ret = formWindow.exec()
+    if ret==0:
       self.comm.stopSequentialEdit.emit()
     return
 
-<<<<<<< HEAD
-  def view_menu(self) -> None:
-    """
-      Act on user pressing an item in view
-    Returns:
-
-    """
-    doc_type = self.sender().data()
-    self.comm.changeTable.emit(doc_type, '')
-    return
-
-  def execute_action(self, menu_name: Optional[str] = None) -> None:
-=======
 
   def execute(self,  command:list[Any]) -> None:
->>>>>>> 1099f6d7
-    """
-    Action after clicking menu item
-    Args:
-      menu_name:
-
-    Returns:
-
-    """
-<<<<<<< HEAD
-    if menu_name is None or not menu_name:
-      menu_name = self.sender().data()
-    if menu_name == 'configuration':
-      dialog = Configuration(self.comm.backend)
-      dialog.exec()
-    elif menu_name == 'projectGroups':
-      dialog = ProjectGroup(self.comm.backend)
-      dialog.exec()
-    elif menu_name == 'ontology':
-      showMessage(self, 'To be implemented',
-                  'A possibility to change the questionaires / change the ontology is missing.')
-      # dialog = Ontology(self.comm.backend)
-      # dialog.exec()
-    elif menu_name == 'updateExtractors':
-      report = updateExtractorList(self.backend.extractorPath)
-      showMessage(self, 'Extractor list updated', report)
-      restart()
-    elif menu_name == 'verifyDB':
-      report = self.comm.backend.checkDB(outputStyle='html', minimal=True)
-      showMessage(self, 'Report of database verification', report, style='QLabel {min-width: 800px}')
-    elif menu_name == 'sync':
-      report = self.comm.backend.replicateDB(progressBar=self.sidebar.progress)
-      showMessage(self, 'Report of syncronization', report, style='QLabel {min-width: 450px}')
-    elif menu_name == 'exit':
-      self.close()
-    elif menu_name == 'website':
-      webbrowser.open('https://pasta-eln.github.io/pasta-eln/')
-    elif menu_name == 'extractorTest':
-      file_name = QFileDialog.getOpenFileName(self, 'Open file for extractor test', str(Path.home()), '*.*')[0]
-      report = self.comm.backend.testExtractor(file_name, outputStyle='html')
-      showMessage(self, 'Report of extractor test', report)
-    elif menu_name == 'extractorTest2':
-      self.comm.testExtractor.emit()
-    elif menu_name == 'shortcuts':
-      showMessage(self, 'Keyboard shortcuts', shortcuts)
-    elif menu_name == 'restart':
-      restart()
-    elif menu_name == 'todo':
-      try:
-        from .tempStrings import todoString
-        showMessage(self, 'List of items on todo list', todoString)
-      except Exception:
-        pass
-    elif menu_name == 'export':
-=======
+    """
+    action after clicking menu item
+    """
     # file menu
     if command[0] is Command.EXPORT:
->>>>>>> 1099f6d7
       if self.comm.projectID == '':
         showMessage(self, 'Error', 'You have to open a project to export', 'Warning')
         return
-      file_name = QFileDialog.getSaveFileName(self, 'Save data into .eln file', str(Path.home()), '*.eln')[0]
-      status = exportELN(self.comm.backend, self.comm.projectID, file_name)
+      fileName = QFileDialog.getSaveFileName(self,'Save data into .eln file',str(Path.home()),'*.eln')[0]
+      status = exportELN(self.comm.backend, self.comm.projectID, fileName)
       showMessage(self, 'Finished', status, 'Information')
-<<<<<<< HEAD
-    elif menu_name == 'import':
-      file_name = QFileDialog.getOpenFileName(self, 'Load data from .eln file', str(Path.home()), '*.eln')[0]
-      status = importELN(self.comm.backend, file_name)
-      showMessage(self, 'Finished', status, 'Information')
-      self.comm.changeSidebar.emit('redraw')
-      self.comm.changeTable.emit('x0', '')
-    else:
-      showMessage(self,
-                  'ERROR',
-                  f'menu not implemented yet: {menu_name}',
-                  icon='Warning')
-    return
-
-  def change_project_group(self) -> None:
-    """
-      Change default project group in configuration file and restart
-
-    Returns:
-
-    """
-    self.backend.configuration['defaultProjectGroup'] = self.sender().data()
-    with open(Path.home() / '.pastaELN.json', 'w', encoding='utf-8') as fConf:
-      fConf.write(json.dumps(self.backend.configuration, indent=2))
-    restart()
-    return
-
-
-# TODO_P5 copy of file: should it the be the same in database or should it be two separate entities??
-#         - what happens if you want to change metadata of one but don't want to change the other?
-#           - copy of raw data into one that will changed, to clean
-=======
     elif command[0] is Command.IMPORT:
       fileName = QFileDialog.getOpenFileName(self,'Load data from .eln file',str(Path.home()),'*.eln')[0]
       status = importELN(self.comm.backend, fileName)
@@ -366,42 +185,36 @@
       print("**ERROR gui menu unknown:",command)
     return
 
->>>>>>> 1099f6d7
-
-
-def main_gui() -> tuple[Union[QApplication, QCoreApplication, None], MainWindow]:
-  """
-    Main method and entry point for commands
-  Returns:
-
-  """
+
+##############
+## Main function
+def main() -> None:
+  """ Main method and entry point for commands """
   # logging has to be started first
-  log_path = Path.home() / 'pastaELN.log'
+  logPath = Path.home()/'pastaELN.log'
   #  old versions of basicConfig do not know "encoding='utf-8'"
-  logging.basicConfig(filename=log_path, level=logging.INFO, format='%(asctime)s|%(levelname)s:%(message)s',
+  logging.basicConfig(filename=logPath, level=logging.INFO, format='%(asctime)s|%(levelname)s:%(message)s',
                       datefmt='%m-%d %H:%M:%S')
   for package in ['urllib3', 'requests', 'asyncio', 'PIL', 'matplotlib']:
     logging.getLogger(package).setLevel(logging.WARNING)
   logging.info('Start PASTA GUI')
   # remainder
-  if not QApplication.instance():
-    application = QApplication()
-  else:
-    application = QApplication.instance()
-  main_window = MainWindow()
-  logging.getLogger().setLevel(getattr(logging, main_window.backend.configuration['GUI']['loggingLevel']))
-  theme = main_window.backend.configuration['GUI']['theme']
-  if theme != 'none':
-    apply_stylesheet(application, theme=f'{theme}.xml')
+  app = QApplication()
+  window = MainWindow()
+  logging.getLogger().setLevel(getattr(logging, window.backend.configuration['GUI']['loggingLevel']))
+  theme = window.backend.configuration['GUI']['theme']
+  if theme!='none':
+    apply_stylesheet(app, theme=f'{theme}.xml')
   # qtawesome and matplot cannot coexist
   import qtawesome as qta
   if not isinstance(qta.icon('fa5s.times'), QIcon):
     logging.error('qtawesome: could not load. Likely matplotlib is included and can not coexist.')
     print('qtawesome: could not load. Likely matplotlib is included and can not coexist.')
   # end test coexistance
+  window.show()
+  app.exec()
   logging.info('End PASTA GUI')
-  return application, main_window
-
+  return
 
 
 class Command(Enum):
@@ -426,7 +239,4 @@
 
 # called by python3 -m pasta_eln.gui
 if __name__ == '__main__':
-  app, window = main_gui()
-  window.show()
-  if app:
-    app.exec()+  main()