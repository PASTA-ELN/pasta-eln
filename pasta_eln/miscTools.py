--- conflicted
+++ resolved
@@ -14,12 +14,8 @@
 from typing import Any, Union
 from urllib import request
 import pandas as pd
-<<<<<<< HEAD
+from packaging.version import parse as parse_version
 from PySide6.QtWidgets import QWidget                                      # pylint: disable=no-name-in-module
-=======
-from packaging.version import parse as parse_version
-from PySide6.QtWidgets import QWidget  # pylint: disable=no-name-in-module
->>>>>>> 531906f1
 import pasta_eln
 from .fixedStringsJson import CONF_FILE_NAME
 
