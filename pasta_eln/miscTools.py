--- conflicted
+++ resolved
@@ -143,13 +143,9 @@
   if directory is None:
     with open(Path.home()/CONF_FILE_NAME,'r', encoding='utf-8') as f:
       configuration = json.load(f)
-<<<<<<< HEAD
-      directory = Path(configuration["addOnDir"])
-=======
       defaultProjectGroup = configuration['defaultProjectGroup']
       projectGroup = configuration['projectGroups'][defaultProjectGroup]
       directory = Path(projectGroup['addOnDir'])
->>>>>>> f9035394
   sys.path.append(str(directory))  #allow add-ons
   # Extractors
   verboseDebug = False
