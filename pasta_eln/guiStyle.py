--- conflicted
+++ resolved
@@ -4,11 +4,7 @@
 from PySide6.QtWidgets import QPushButton, QLabel, QSizePolicy, QMessageBox, QLayout, QWidget, QMenu, QSplitter, \
                               QVBoxLayout, QHBoxLayout, QGridLayout, QFormLayout, QBoxLayout, QComboBox, \
                               QScrollArea, QTextEdit # pylint: disable=no-name-in-module
-<<<<<<< HEAD
-from PySide6.QtGui import QImage, QPixmap, QAction, QKeySequence, QMouseEvent               # pylint: disable=no-name-in-module
-=======
 from PySide6.QtGui import QImage, QPixmap, QAction, QKeySequence, QMouseEvent   # pylint: disable=no-name-in-module
->>>>>>> f9035394
 from PySide6.QtCore import QByteArray, Qt           # pylint: disable=no-name-in-module
 from PySide6.QtSvgWidgets import QSvgWidget         # pylint: disable=no-name-in-module
 import qtawesome as qta
@@ -394,13 +390,8 @@
     labelL.addWidget(QLabel(f'{key}: '), alignment=Qt.AlignmentFlag.AlignTop)
     text = QTextEdit()
     text.setMarkdown(markdownEqualizer(value))
-<<<<<<< HEAD
-    bgColor = widget.comm.palette.get('secondaryDark', 'background-color')
-    fgColor = widget.comm.palette.get('secondaryText', 'color')
-=======
     bgColor = widget.comm.palette.get('secondaryDark', 'background-color') # type: ignore[attr-defined]
     fgColor = widget.comm.palette.get('secondaryText', 'color')             # type: ignore[attr-defined]
->>>>>>> f9035394
     text.setStyleSheet(f"QTextEdit {{ border: none; padding: 0px; {bgColor} {fgColor}}}")
     text.document().setTextWidth(labelW.width())
     if hasattr(widget, 'rescaleTexts'):
@@ -414,11 +405,7 @@
     docID = ""
     if len(dataHierarchyItems)==1 and 'list' in dataHierarchyItems[0] and dataHierarchyItems[0]['list'] and \
         not isinstance(dataHierarchyItems[0]['list'], list):                #choice among docType
-<<<<<<< HEAD
-      table  = widget.comm.backend.db.getView('viewDocType/'+dataHierarchyItems[0]['list'])
-=======
       table  = widget.comm.backend.db.getView('viewDocType/'+dataHierarchyItems[0]['list']) # type: ignore[attr-defined]
->>>>>>> f9035394
       names= list(table[table.id==value[0]]['name'])
       if len(names)==1:    # default find one item that we link to
         docID = value[0]
@@ -430,11 +417,7 @@
         raise ValueError(f'list target exists multiple times. Key: {key}')
     elif isinstance(value, list):
       value = ', '.join([str(i) for i in value])
-<<<<<<< HEAD
-    labelStr = f'{key.capitalize()}: {value}'
-=======
     labelStr = f'<b>{key.capitalize()}</b>: {value}'
->>>>>>> f9035394
     if isinstance(value, tuple) and len(value)==4:
       key = key if value[2] is None or value[2]=='' else value[2]
       valueString = f'{value[0]} {value[1]}'
@@ -447,17 +430,11 @@
       label = Label(labelStr, function=lambda x,y: clickLink(widget,x,y) if link else None, docID=docID)
       label.setOpenExternalLinks(True)
       label.setTextInteractionFlags(Qt.TextInteractionFlag.TextSelectableByMouse | Qt.TextInteractionFlag.LinksAccessibleByMouse)
-<<<<<<< HEAD
-      layout.addWidget(label)
-  return labelStr
-
-=======
       label.setWordWrap(True)
       layout.addWidget(label)
   return labelStr
 
 
->>>>>>> f9035394
 def clickLink(widget:QWidget, label:str, docID:str) -> None:
   """
   Click link in details
@@ -468,9 +445,5 @@
     docID (str): docID to which to link
   """
   logging.debug('used link on %s|%s',label,docID)
-<<<<<<< HEAD
-  widget.comm.changeDetails.emit(docID)
-=======
   widget.comm.changeDetails.emit(docID)   # type: ignore[attr-defined]
->>>>>>> f9035394
   return