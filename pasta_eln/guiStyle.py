""" all styling of buttons and other general widgets, some defined colors... """
from typing import Callable, Optional, Any
from PySide6.QtWidgets import QPushButton, QLabel, QSizePolicy, QMessageBox, QLayout, QWidget, QMenu, \
                              QVBoxLayout, QHBoxLayout, QGridLayout, QFormLayout, QComboBox # pylint: disable=no-name-in-module
from PySide6.QtGui import QImage, QPixmap, QAction, QKeySequence, QMouseEvent               # pylint: disable=no-name-in-module
from PySide6.QtCore import QByteArray, Qt           # pylint: disable=no-name-in-module
from PySide6.QtSvgWidgets import QSvgWidget         # pylint: disable=no-name-in-module
import qtawesome as qta
from qt_material import get_theme
from .backend import Backend

space = {'0':0, 's':5, 'm':10, 'l':20, 'xl':200} #spaces: padding and margin

iconsDocTypes = {'Measurements':'fa5s.thermometer-half',
                 'Samples':     'fa5s.vial',
                 'Procedures':  'fa5s.list-ol',
                 'Instruments': 'ri.scales-2-line',
                 '-':           'fa5.file'}

shortCuts = {'measurement':'m', 'sample':'s', 'procedure':'p', 'instrument':'i', 'x0':'space'}



def getColor(backend:Backend, color:str) -> str:
  """
  get color from theme
  - Python access: theme = get_theme(themeName)
  - For dark-blue:
     - {'primaryColor': '#448aff', 'primaryLightColor': '#83b9ff', 'secondaryColor': '#232629', 'secondaryLightColor': '#4f5b62',
     - 'secondaryDarkColor': '#31363b', 'primaryTextColor': '#000000', 'secondaryTextColor': '#ffffff'}

  Args:
    backend (Pasta): backend instance
    color (str): color to get [primary, primaryLight, secondary, secondaryLight, secondaryDark, primaryText, secondaryText]

  Returns:
    str: #123456 color code
  """
  if not hasattr(backend, 'configuration') or backend.configuration['GUI']['theme']=='none':
    return '#000000'
  themeName = backend.configuration['GUI']['theme']
  return get_theme(f'{themeName}.xml')[f'{color}Color']


class TextButton(QPushButton):
  """ Button that has only text"""
  def __init__(self, label:str, widget:QWidget, command:list[Any]=[], layout:Optional[QLayout]=None,
               tooltip:str='', checkable:bool=False, style:str='', hide:bool=False, iconName:str=''):
    """
    Args:
      label (str): label printed on button
      widget (QWidget): widget / dialog that host the button and that has the execute function
      command (enum): command that is used in called-function: possibly a list of multiple terms
      layout (QLayout): button to be added to this layout
      tooltip (str): tooltip shown when mouse hovers the button
      checkable (bool): can the button change its background color
      style (str): css style
      hide (bool): hidden or shown initially
    """
    super().__init__()
    self.setText(label)
    self.setCheckable(checkable)
    self.setChecked(checkable)
    self.clicked.connect(lambda: widget.execute(command))
    if tooltip:
      self.setToolTip(tooltip)
    if style:
      self.setStyleSheet(style)
    else:
<<<<<<< HEAD
      primaryColor   = getColor(widget.comm.backend, 'primary')
      secondaryColor = getColor(widget.comm.backend, 'secondary')
      self.setStyleSheet(f'border-width: 0px; background-color: {primaryColor}; color: {secondaryColor}')
=======
      primaryColor = getColor(widget.comm.backend, 'primary')
      secTextColor = getColor(widget.comm.backend, 'secondary')
      self.setStyleSheet(f'border-width: 0px; background-color: {primaryColor}; color: {secTextColor}')
>>>>>>> 852bf260
    if hide:
      self.hide()
    if iconName:
      color = 'black' if widget is None else getColor(widget.comm.backend, 'primary')
      icon = qta.icon(iconName, color=color, scale_factor=1)
      self.setIcon(icon)
    if layout is not None:
      layout.addWidget(self)


class IconButton(QPushButton):
  """ Button that has only an icon"""
  def __init__(self, iconName:str, widget:QWidget, command:list[Any]=[], layout:Optional[QLayout]=None,
               tooltip:str='', style:str='', hide:bool=False):
    """
    Args:
      iconName (str): icon to show on button
      widget (QWidget): widget / dialog that host the button and that has the execute function
      command (enum): command that is used in called-function: possibly a list of multiple terms
      layout (QLayout): button to be added to this layout
      tooltip (str): tooltip shown when mouse hovers the button
      style (str): css style
      hide (bool): hidden or shown initially
    """
    super().__init__()
    color = 'black' if widget is None else getColor(widget.comm.backend, 'primary')
    icon = qta.icon(iconName, color=color, scale_factor=1)
    self.setIcon(icon)
    self.clicked.connect(lambda: widget.execute(command))
    self.setFixedHeight(30)
    if tooltip:
      self.setToolTip(tooltip)
    if style:
      self.setStyleSheet(style)
    else:
      self.setStyleSheet("border-width:0")
    if hide:
      self.hide()
    if layout is not None:
      layout.addWidget(self)


class Action(QAction):
  """ QAction and assign function to menu"""
  def __init__(self, label:str, widget:QWidget, command:list[Any],
               menu:QMenu, shortcut:Optional[str]=None, icon:str=''):
    """
    Args:
      label (str): label printed on submenu
      widget (QWidget): widget / dialog that host the button and that has the execute function
      command (enum): command that is used in called-function: possibly a list of multiple terms
      menu (QMenu): button to be added to this menu
      shortcut (str): shortcut (e.g. Ctrl+K)
      icon (str): icon name
    """
    super().__init__()
    self.setParent(widget)
    self.setText(label)
    self.triggered.connect(lambda : widget.execute(command))
    if icon:
      color = 'black' if widget is None else getColor(widget.comm.backend, 'secondaryText')
      self.setIcon(qta.icon(icon, color=color, scale_factor=1))
    if shortcut is not None:
      self.setShortcut(QKeySequence(shortcut))
    menu.addAction(self)


class Image():
  """ Image widget depending on type of data """
  def __init__(self, data:str, layout:Optional[QLayout], width:int=-1, height:int=-1, anyDimension:int=-1):
    """
    Args:
      data (str): image data in byte64-encoding or svg-encoding
      layout (QLayout): to be added to this layout
      width (int): width of image, dominant if both are given
      height (int): height of image
      anyDimension (int): maximum size in any direction
    """
    if data.startswith('data:image/'): #jpg or png image
      byteArr = QByteArray.fromBase64(bytearray(data[22:] if data[21]==',' else data[23:], encoding='utf-8'))
      imageW = QImage()
      imageType = data[11:15].upper()
      imageW.loadFromData(byteArr, format=imageType[:-1] if imageType.endswith(';') else imageType)   # type: ignore
      pixmap = QPixmap.fromImage(imageW)
      if height>0:
        pixmap = pixmap.scaledToHeight(height)
      if width>0:
        pixmap = pixmap.scaledToWidth(width)
      if anyDimension>0:
        if pixmap.size().height()>pixmap.size().width():
          pixmap = pixmap.scaledToHeight(anyDimension)
        else:
          pixmap = pixmap.scaledToWidth(anyDimension)
      label = QLabel()
      label.setPixmap(pixmap)
      label.setAlignment(Qt.AlignCenter) # type: ignore
      if layout is not None:
        layout.addWidget(label, alignment=Qt.AlignHCenter)  # type: ignore
    elif data.startswith('<?xml'): #svg image
      imageW = QSvgWidget()
      policy = imageW.sizePolicy()
      policy.setHorizontalPolicy(QSizePolicy.Fixed)
      policy.setVerticalPolicy(QSizePolicy.Fixed)
      imageW.setSizePolicy(policy)
      imageW.renderer().load(bytearray(data, encoding='utf-8'))
      if height>0:
        imageW.setMaximumSize(int(float(imageW.width())/float(imageW.height())*height) ,height)
      if width>0:
        imageW.setMaximumSize(width, int(float(imageW.height())/float(imageW.width())*width))
      if anyDimension>0:
        if imageW.height()>imageW.width():
          imageW.setMaximumSize(int(float(imageW.width())/float(imageW.height())*anyDimension) ,anyDimension)
        else:
          imageW.setMaximumSize(anyDimension, int(float(imageW.height())/float(imageW.width())*anyDimension))
      if layout is not None:
        layout.addWidget(imageW, alignment=Qt.AlignHCenter) # type: ignore
    elif len(data)>2:
      print(f'WidgetProjectLeaf:What is this image |{data[:50]}|')
    return


class Label(QLabel):
  """ Label widget: headline, ... """
  def __init__(self, text:str='', size:str='', layout:Optional[QLayout]=None,
               function:Optional[Callable[[str, str],None]]=None, docID:str='', tooltip:str=''):
    """
    Args:
      text (str): text on label
      size (str): size ['h1','h2','h3']
      layout (QLayout): layout to which to add the label
      function (function): function to call on mouse click
      docID (str): docID on other string to connect to this label
      tooltip (str): tooltip shown when mouse hovers the button
    """
    super().__init__()
    self.setText(text)
    if size == 'h1':
      self.setStyleSheet('font-size: 14pt')
    elif size == 'h2':
      self.setStyleSheet('font-size: 12pt')
    elif size == 'h3':
      self.setStyleSheet('font-size: 10pt')
    if layout is not None:
      layout.addWidget(self)
    self.mouseFunction = function
    self.identifier = docID
    if tooltip != '':
      self.setToolTip(tooltip)
    return

  def mousePressEvent(self, e:QMouseEvent) -> None:
    """
    Event after mouse press: only use internal members, not the event itself
    """
    if self.mouseFunction is not None:
      self.mouseFunction(self.text(), self.identifier)
    return



def showMessage(parent:QWidget, title:str, text:str, icon:str='', style:str='') -> None:
  """
  Show a message box

  Args:
    parent (QWidget): parent widget (self)
    title (str): title of box
    text (str): text in box
    icon (str): icon: 'Information','Warning','Critical'
    style (str): css style
  """
  dialog = QMessageBox(parent)
  dialog.setWindowTitle(title)
  dialog.setText(text)
  if icon in {'Information', 'Warning', 'Critical'}:
    dialog.setIcon(getattr(QMessageBox, icon))
  if style!='':
    dialog.setStyleSheet(style)
  dialog.exec()
  return


def widgetAndLayout(direction:str='V', parentLayout:Optional[QLayout]=None, spacing:str='0', left:str='0', top:str='0', right:str='0', bottom:str='0') -> tuple[QWidget, QLayout]:
  """
  Convenient function for widget and a boxLayout

  Spacings and margins:
  - different than in css/html
  - spacing is the space between elements in the orientation of the BoxLayout
  - is the padding that surrounds the content in the layout

  Distances are given in
  - '0': zero distance
  - 's': small distance used as padding round elements, or vertical spacings
  - 'm': medium used as space between horizontal elements
  - 'l': large used when things need to be separated
  - 'xl': extra large indentations, frames

  Args:
    direction (str): type of layout [H,V,Grid,Form]
    parentLayout (QLayout): to which layout should the widget be added. If none, no adding
    spacing (str): spacing
    left (str): padding on left
    top (str): padding on top
    right (str): padding on right
    bottom (str): padding on bottom
  """
  widget = QWidget()
  if direction=='V':
    layout = QVBoxLayout(widget)
  elif direction=='H':
    layout = QHBoxLayout(widget)
  elif direction=='Form':
    layout = QFormLayout(widget)
  else:
    layout = QGridLayout(widget)
  layout.setSpacing(space[spacing])
  layout.setContentsMargins(space[left], space[top], space[right], space[bottom])
  if parentLayout is not None:
    parentLayout.addWidget(widget)
  return widget, layout


def addRowList(layout:QLayout, label:str, default:str, itemList:list[str]) -> QComboBox:
  """
  Add a row with a combo-box to the form

  Args:
    layout (QLayout): layout to add row to
    label (str): label used in form
    default (str): default value
    itemList (list(str)): items to choose from

  Returns:
    QCombobox: filled combobox
  """
  widget = QComboBox()
  widget.addItems(itemList)
  widget.setCurrentText(default)
  layout.addRow(QLabel(label), widget)
  return widget<|MERGE_RESOLUTION|>--- conflicted
+++ resolved
@@ -67,15 +67,9 @@
     if style:
       self.setStyleSheet(style)
     else:
-<<<<<<< HEAD
       primaryColor   = getColor(widget.comm.backend, 'primary')
       secondaryColor = getColor(widget.comm.backend, 'secondary')
       self.setStyleSheet(f'border-width: 0px; background-color: {primaryColor}; color: {secondaryColor}')
-=======
-      primaryColor = getColor(widget.comm.backend, 'primary')
-      secTextColor = getColor(widget.comm.backend, 'secondary')
-      self.setStyleSheet(f'border-width: 0px; background-color: {primaryColor}; color: {secTextColor}')
->>>>>>> 852bf260
     if hide:
       self.hide()
     if iconName:
