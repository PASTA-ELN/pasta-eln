"""Input and output functions towards the .eln file-format"""
import os, json, shutil, logging, hashlib, copy, uuid
from typing import Any, Optional
from pathlib import Path
from datetime import datetime
from zipfile import ZipFile, ZIP_DEFLATED
<<<<<<< HEAD
from urllib import request
=======
>>>>>>> b747427e
import requests
from anytree import Node
from pasta_eln import __version__, minisign
from .backend import Backend
from .miscTools import createDirName, generic_hash, flatten, hierarchy
# to discuss
# - genre:docType, simulation, experiment/measurement;  status = Done, finished
# - category: project
# - root entry: authors list, single: @id; multiple authors
#    - add several authors
#    - one creator, multiple authors
# - where to store additional metadata, not in ro-crate-metadata, separate files for each entry?
#    - https://github.com/TheELNConsortium/TheELNFileFormat/issues/58
# - how to store different versions?
#    - history: last version
#    - is based based on, ro-crate id OR update action
# - how should the folder structure be? kadi4mat, sampleDB, does-not-matter:
# - sampleDB ro-crate.json: @type:comment!
#   - ??
# - in "ro-crate-metadata.json" / "sdPublisher": "@id": or name
# - how to verify the import
#   - import - export = the same

# Always use RO-crate names
# GENERAL TERMS IN ro-crate-metadata.json (None implies definitely should not be saved)
pasta2json:dict[str,Any] = {
  '_id'         : 'identifier',
  '_rev'        : None,
  '_attachments': None,
  '-attachment' : None,
  '-branch'     : None,
  '-client'     : None,
  '-date'       : 'dateModified',
  '-name'       : 'name',
  '-tags'       : 'keywords',
  '-type'       : 'genre',
  'image'       : None,
  'comment'     : 'description',
  'content'     : 'text',
  'links'       : 'mentions',
  'shasum'      : None,
}
json2pasta:dict[str,Any] = {v:k for k,v in pasta2json.items() if v is not None}

pastaNameTranslation = {'Rev':'Revision'}

# Special terms in other ELNs: only add the ones that are required for function for PASTA
specialTerms:dict[str,dict[str,str]] = {
    'elabFTW': {
      # 'elabid':'_id',
      # 'title':'-name',
      # 'tags':'-tags',
      # 'lastchange':'-date',
      # 'userid':'-user',
      # 'metadata':'metaUser',
      # 'id':'_id',
      # 'category': '-type',
      # 'dateCreated': '-date'
    },
    'SampleDB':{
      'comment':'userComment',
      'genre': '-type'
    }
}


renameELN = {
  'https://kadi.iam.kit.edu':'Kadi4Mat'
}

METADATA_FILE = 'ro-crate-metadata.json'


def tree(graph:dict[Any,Any]) -> str:
  """
  use metadata to create hierarchical tree structure in ascii

  Args:
    graph (dict): tree-graph to be plotted

  Returns:
    str: output of graph as a nice tree
  """
  def process_part(part:dict[Any,Any], level:int) -> str:
    """
    recursive function call to process this node of the tree-graph

    Args:
      part (dict): dictionary entry of this hasPart=part of a parent node; is a node by-itself
      level (int): hierarchy level

    Returns:
      str: one line in the tree
    """
    prefix = '    '*level + '- '
    # find next node to process
    newNode:list[Any] = [i for i in graph if '@id' in i and i['@id'] == part['@id']]
    if len(newNode) == 1:
      output = f'{prefix} {newNode[0]["@id"]} type:{newNode[0]["@type"]} items: {len(newNode[0])-1}\n'  # -1 because @id is not counted
      subparts = newNode[0].pop('hasPart') if 'hasPart' in newNode[0] else []
      if len(subparts) > 0:  # don't do if no subparts: measurements, ...
        for subpart in subparts:
          output += process_part(subpart, level + 1)
    else:                                                       #not found
      output = f'  items: {len(part) - 1}\n'      # -1 because @id is not counted
    return output

  # main tree-function
  #   find information from master node
  ro_crate_node = [i for i in graph if i["@id"] == METADATA_FILE][0]
  output = '- '+METADATA_FILE+'\n'
  if 'sdPublisher' in ro_crate_node:
    name = ro_crate_node['sdPublisher'].get('name','---')
    output += '    - publisher: ' + name  + '\n'
  if 'version' in ro_crate_node:
    output += '    - version: ' + ro_crate_node['version'] + '\n'
  main_node = [i for i in graph if i["@id"] == "./"][0]
  output += '- ./\n'
  #   iteratively go through list
  for part in main_node['hasPart']:
    output += process_part(part, 1)
  return output


def importELN(backend:Backend, elnFileName:str) -> str:
  '''
  import .eln file from other ELN or from PASTA

  Args:
    backend (backend): backend
    elnFileName (str): name of file

  Returns:
    str: success message
  '''
  elnName = ''
  elnVersion = ''
  projID, projPWD= '', Path('')
  with ZipFile(elnFileName, 'r', compression=ZIP_DEFLATED) as elnFile:
    files = elnFile.namelist()
    logging.info('All files '+', '.join(files))
    dirName=Path(files[0]).parts[0]
    if f'{dirName}/ro-crate-metadata.json' not in files:
      print('**ERROR: ro-crate does not exist in folder. EXIT')
      return '**ERROR: ro-crate does not exist in folder. EXIT'
    graph = json.loads(elnFile.read(f'{dirName}/ro-crate-metadata.json'))["@graph"]
    #find information from master node
    rocrateNode = [i for i in graph if i["@id"].endswith("ro-crate-metadata.json")][0]
    if 'sdPublisher' in rocrateNode:
      elnName     = rocrateNode['sdPublisher'].get('name', '')
      if elnName == '':
        elnName     = rocrateNode['sdPublisher'].get('@id', '')
    elnVersion = rocrateNode['version'] if 'version' in rocrateNode else ''
    logging.info('Import %s %s', elnName, elnVersion)
    if elnName!='PASTA ELN':
      if elnName in specialTerms:
        json2pasta.update(specialTerms[elnName])
    logging.info('ELN and translator: %s %s', elnName, str(json2pasta))
    mainNode    = [i for i in graph if i["@id"]=="./"][0]

    ################
    # subfunctions #
    ################
    def json2pastaFunction(inputData:dict[str,Any]) -> tuple[dict[str,Any], str, list[Any], str]:
      """
      convert json data to pastaStyle

      Args:
        inputData (dict): input data in document

      Returns:
        dict: output data as document
        str: id in eln=path in zip file
        list: list of children
        str: data or dataset
      """
      output = {}
      elnID = inputData['@id'][2:] if inputData['@id'][:2]=='./' else inputData['@id']
      children = inputData.pop('hasPart') if 'hasPart' in inputData else []
      dataType = inputData['@type']
      for key, value in inputData.items():
        if key in ['@id','@type','hasPart','author','contentSize', 'sha256']:
          continue
        if key in json2pasta:  #use known translation
          output[json2pasta[key]] = value
        else:                  #keep name, only prevent causes for errors
          key = f'imported_{key}' if key.startswith(('-','_')) else key
          output[key] = value
      return output, elnID, children, dataType


    def processPart(part:dict[str,str]) -> int:
      """
      recursive function call to process this node

      Args:
        part (dict): dictionary containing this data content

      Returns:
        bool: success of this function
      """
      addedDocs = 1
      if not isinstance(part, dict): #leave these tests in since other .elns might do funky stuff
        print("**ERROR in part",part)
        return False
      print('\nProcess: '+part['@id'])
      # find next node to process
      docS = [i for i in graph if '@id' in i and i['@id']==part['@id']]
      if len(docS)!=1 or backend.cwd is None:
        print('**ERROR zero or multiple nodes with same id', docS,' or cwd is None in '+part['@id'])
        return -1
      doc, elnID, children, dataType = json2pastaFunction(copy.deepcopy(docS[0]))
      if elnName == 'PASTA ELN' and elnID.startswith('http') and ':/' in elnID:
        fullPath = None
      elif elnName == 'PASTA ELN':
        fullPath = backend.basePath/( '/'.join(elnID.split('/')[1:]) )
      else:
        fullPath = backend.basePath/backend.cwd/elnID.split('/')[-1]
      if fullPath is not None:
        if f'{dirName}/{elnID}' in elnFile.namelist():  #could be directory, nothing to copy then
          target = open(fullPath, "wb")
          source = elnFile.open(f'{dirName}/{elnID}')
          with source, target:  #extract one file to its target directly
            shutil.copyfileobj(source, target)
      # ALL ELNS
      if '-tags' not in doc:
        doc['-tags'] = []
      else:
        doc['-tags'] = [i.strip() for i in doc['-tags'].split(',')]
      # PASTA_ELN
      if elnName == 'PASTA ELN':
        doc['-user'] = '_'
        if fullPath is not None:
          fullPath.mkdir(exist_ok=True)
          with open(fullPath/'.id_pastaELN.json', 'w', encoding='utf-8') as fOut:
            fOut.write(json.dumps(doc))
        elif fullPath is not None:
          if not fullPath.parent.is_dir():
            fullPath.parent.mkdir()
          if f'{dirName}/' + part['@id'][2:] in files:  #if a file is saved
            target = open(fullPath, "wb")
            source = elnFile.open(f'{dirName}/' + part['@id'][2:])
            with source, target:  #extract one file to its target directly
              shutil.copyfileobj(source, target)
            backend.useExtractors(fullPath, doc['shasum'], doc)
          else:
            logging.warning('  could not read file from zip: %s',part['@id'])
        else:
          backend.useExtractors(Path(elnID), doc['shasum'], doc)
        backend.db.saveDoc(doc)
      else:  # OTHER VENDORS
        if dataType.lower()=='dataset':
          docType = 'x'+str(len(elnID.split('/')) - 1)
          nonlocal projID
          nonlocal projPWD
          if docType == 'x1' and projID == '':
            print(f'  Want to created project name:{renameELN.get(elnName, elnName)}')
            projID = backend.addData('x0', {'-name':f'Imported project of {renameELN.get(elnName, elnName)} '})
            backend.changeHierarchy(projID)
            projPWD= Path(backend.cwd)
            backend.hierStack = [projID]
          elif docType == 'x1':
            backend.cwd = Path(projPWD)
            backend.hierStack = [projID]
          # backend.cwd = backend.basePath / Path(elnID).parent
          # if not backend.cwd.exists():
          #   backend.cwd = backend.cwd.parent
        else:
          docType = '-'
        if docType=='x0':
          backend.hierStack = []
        if '_id' in doc:
          doc['externalID'] = doc.pop('_id')
        print(f'Want to add doc:{doc} with type:{docType} and cwd:{backend.cwd}')
        docID = backend.addData(docType, doc)
        if docID[0]=='x':
          backend.hierStack += [docID]
          backend.cwd        = backend.basePath/ backend.db.getDoc(docID)['-branch'][0]['path']

      # children, aka recursive part
      logging.info('subparts:'+', '.join(['  '+i['@id'] for i in children]))
      for child in children:
        if child['@id'].endswith('/metadata.json') or child['@id'].endswith('_metadata.json'):  #skip own metadata
          continue
        addedDocs += processPart(child)

      return addedDocs

    ######################
    #main function
    #iteratively go through list
    addedDocuments = 0
    for part in mainNode['hasPart']:
      if not part['@id'].endswith('ro-crate-metadata.json'):
        addedDocuments += processPart(part)
  #return to home stack and path
  backend.cwd = Path(backend.basePath)
  backend.hierStack = []
  print(f'\n\nGraph in metadata file\n{tree(graph)}')
  return f'Success: imported {str(addedDocuments)} documents from file {elnFileName} from ELN {elnName} {elnVersion}'




##########################################
###               EXPORT               ###
##########################################
def exportELN(backend:Backend, projectIDs:list[str], fileName:str, dTypes:list[str], verbose:bool=False) -> str:
  """
  export eln to file

  Args:
    backend (backend): PASTA backend instance
    projectIDs (list): list of docIds of projects
    fileName (str): fileName which to use for saving
    dTypes (list): list of strings which should be included in the output, alongside folders x0 & x1
    verbose (bool): verbose

  Returns:
    str: report of exportation
  """
  def separate(doc: dict[str,Any], dirNameProject: str) -> tuple[str, dict[str,Any], Optional[str]]:
    """ separate document into
    - main information (for all elns) and
    - supplemental information (specific to PastaELN)

    Args:
      doc (dict): document to separate into main and supplemental information
      dirNameProject (str): name of the project directory
    """
    path =  f"{doc['-branch'][0]['path']}/" if doc['-type'][0][0]=='x' else doc['-branch'][0]['path']
    docMain:dict[str,Any] = {}
    docSupp:dict[str,Any] = {}
    filesNotInData = None
    if path is None:
      path = dirNameProject+'/'+doc['_id']
    elif not path.startswith(dirNameProject) and not path.startswith('http'):
      filesNotInData = path  # files elsewhere, standardOperatingProcedures
    if not path.startswith('http'):
      docMain['@id'] = f'./{dirNameGlobal}/{path}'
    else:
      docMain['@id'] = path
    for key, value in doc.items():
      if key in pasta2json and pasta2json[key] is not None:
        docMain[pasta2json[key]] = value
      else:
        docSupp[key] = value
    # clean individual entries of docSupp: remove personal data
    for k in ['-user', '-client', 'image', '_attachments']:
      if 'image' in docSupp:
        del docSupp[k]
    # clean individual entries of docMain
    if 'keywords' in docMain:
      docMain['keywords'] = ','.join(docMain['keywords'])
    if docMain['genre'][0] == '-' or docMain['genre'][0][0]=='x':
      del docMain['genre']
    else:
      docMain['genre'] = '/'.join(docMain['genre'])
    docMain = {k:v for k,v in docMain.items() if v}
    # move docSupp into docMain
    variableMeasured = []
    for kObject, v in flatten(docSupp).items():
      name = ' \u2192 '.join([i.replace('_','').replace('-','').capitalize() for i in str(kObject).split('.')])
      name = pastaNameTranslation[name] if name in pastaNameTranslation else name
      variableMeasured.append({'value':v, 'propertyID':kObject, 'name':name})
    docMain['variableMeasured'] = variableMeasured
    return path, docMain, filesNotInData

  def appendDocToGraph(graph: list[dict[str,Any]], doc: dict[str,Any]) -> None:
    """
    Append a document / dictionary to a graph

    Args:
      graph (list): graph to be appended to
      doc   (dict): document to append to graph
    """
    idsInGraph = [i['@id'] for i in graph]
    if doc['@id'] not in idsInGraph:
      graph.append(doc)
    return


  def iterateTree(nodeHier:Node, graph:list[dict[str,Any]], dirNameProject:str) -> tuple[Optional[str], list[str]]:
    """
    Recursive function to translate the hierarchical node into a tree-node

    Args:
      nodeHier (Anytree.Node): anytree node
      graph    (list): list of nodes
      dirNameProject (str): name of the project

    Returns:
      str: tree node
    """
    # separate into main and supplemental information
    doc = backend.db.getDoc(nodeHier.id)
    path, docMain, filesNotInBranch = separate(doc, dirNameProject)
    filesNotInProject:list[str] = [] if filesNotInBranch is None else [filesNotInBranch]
    hasPart = []
    if (nodeHier.docType[0] not in dTypes) and nodeHier.docType[0][0]!='x':
      return (None, [])
    for child in nodeHier.children:
      res, filesNotInSubbranch = iterateTree(child, graph, dirNameProject)
      filesNotInProject += filesNotInSubbranch
      if res is not None:
        hasPart.append( res )
    if nodeHier.id[0]=='x':
      parts = []
      if hasPart:
        parts += [{'@id':i} for i in hasPart]
      if parts:
        docMain['hasPart'] = parts
    fullPath = backend.basePath/path
    if path is not None and fullPath.exists() and fullPath.is_file():
      with open(fullPath, 'rb') as fIn:
        fileContent = fIn.read()
        docMain['contentSize'] = str(len(fileContent))
        docMain['sha256']      = hashlib.sha256(fileContent).hexdigest()
      docMain['@type'] = 'File'
    elif path.startswith('http'):
      response = requests.get(path.replace(':/','://'), timeout=10)
      if response.ok:
        docMain['contentSize'] = str(response.headers['content-length'])
        docMain['sha256']      = hashlib.sha256(response.content).hexdigest()
      else:
        print(f'Info: could not get file {path}')
      docMain['@type'] = 'File'
    elif '@type' not in docMain:  #samples will be here
      docMain['@type'] = 'Dataset'
      docMain['@id'] = docMain['@id'] if docMain['@id'].endswith('/') else f"{docMain['@id']}/"
    appendDocToGraph(graph, docMain)
    return docMain['@id'], filesNotInProject


  # define initial information
  fileName = fileName if fileName.endswith('.eln') else f'{fileName}.eln'
  filesNotInProject:list[str] = []
  dirNameGlobal = fileName.split('/')[-1][:-4]
  # == MAIN FUNCTION ==
  logging.info('Create eln file %s',fileName)
  with ZipFile(fileName, 'w', compression=ZIP_DEFLATED) as elnFile:
    graph: list[dict[str,Any]] = []
    dirNameProjects = []
    for projectID in projectIDs:       #for each project
      docProject = backend.db.getDoc(projectID)
      dirNameProject = docProject['-branch'][0]['path']
      dirNameProjects.append(dirNameProject)


      # ------- Create main graph -------------------
      listHier = backend.db.getHierarchy(projectID, allItems=False)
      _, filesNotInProject = iterateTree(listHier, graph, dirNameProject)  # create json object from anytree

      # ------------------ copy data-files --------------------------
      # datafiles are already in the graph-graph: only copy and no addition to graph
      for path, _, files in os.walk(backend.basePath/dirNameProject):
        if '/.git' in path:  #if use datalad
          continue
        relPath = os.path.relpath(path, backend.basePath) #path of the folder
        for iFile in files:                         #iterate through all files in folder
          if iFile.startswith('.git') or iFile=='.id_pastaELN.json':
            continue
          elnFile.write(f'{path}/{iFile}', f'{dirNameGlobal}/{relPath}/{iFile}')
      for path in set(filesNotInProject):  #set ensures that only added once
        elnFile.write(str(backend.basePath/path), f'{dirNameGlobal}/{path}')

    # FOR ALL PROJECTS
    # ------------------- create ro-crate-metadata.json header -----------------------
    index:dict[str,Any] = {}
    index['@context']= 'https://w3id.org/ro/crate/1.1/context'
    # master node ro-crate-metadata.json
    graphMaster:list[dict[str,Any]] = []
    graphMisc:list[dict[str,Any]] = []
    masterNodeInfo = {'@id': 'ro-crate-metadata.json', '@type': 'CreativeWork', 'about': {'@id': './'},
        'conformsTo': {'@id': 'https://w3id.org/ro/crate/1.1'}, 'schemaVersion': 'v1.0', 'version': '1.0',
        'datePublished':datetime.now().isoformat(), 'dateCreated': datetime.now().isoformat(),
        'sdPublisher': {'@type': 'Organization', 'name': 'PASTA ELN',
            'logo': 'https://raw.githubusercontent.com/PASTA-ELN/desktop/main/pasta.png',
            'slogan': 'The favorite ELN for experimental scientists',
            'url': 'https://github.com/PASTA-ELN/', 'description': f'Version {__version__}'}}
    graphMaster.append(masterNodeInfo)
    zipContent = json.dumps(backend.db.getDoc('-dataHierarchy-'))
    dataHierarchyInfo = {'@id':  f'./{dirNameGlobal}/data_hierarchy.json', '@type': 'File',
        'name':  'data structure', 'description': 'data structure / schema of the stored data',
        'contentSize':str(len(zipContent)), 'sha256':hashlib.sha256(zipContent.encode()).hexdigest(),
        'datePublished': datetime.now().isoformat()}
    graphMisc.append(dataHierarchyInfo)
    elnFile.writestr(f'{dirNameGlobal}/data_hierarchy.json', zipContent)
    authors = backend.configuration['authors']
    masterParts = [{'@id': f'./{dirNameGlobal}/{i}/'} for i in dirNameProjects] + [{'@id': f'./{dirNameGlobal}/data_hierarchy.json'}]
    masterNodeRoot = {'@id': './', '@type': 'Dataset', 'hasPart': masterParts,
        'name': 'Exported from PASTA ELN', 'description': 'Exported content from PASTA ELN',
        'license':'CC BY 4.0', 'datePublished':datetime.now().isoformat(),
        'author': [{'firstName': authors[0]['first'], 'surname': authors[0]['last'],
            'title': authors[0]['title'], 'emailAddress': authors[0]['email'],
            'ORCID': authors[0]['orcid'],
            'affiliation': [{'organization': authors[0]['organizations'][0]['organization'],
                'RORID': authors[0]['organizations'][0]['rorid']}]
        }]}
    graphMaster.append(masterNodeRoot)

    #finalize file
    index['@graph'] = graphMaster+graph+graphMisc
    elnFile.writestr(f'{dirNameGlobal}/ro-crate-metadata.json', json.dumps(index))
<<<<<<< HEAD
    # if verbose:
    #   print(json.dumps(index, indent=3))

    #sign file
    if 'signingKeyPair' not in backend.configuration:  #create a key-pair of secret and public key and save it locally
      keyPairRaw = minisign.KeyPair.generate()
      keyPair    = {'id':str(uuid.uuid4()), 'secret':bytes(keyPairRaw.secret_key).decode(), 'public':bytes(keyPairRaw.public_key).decode()}
      backend.configuration['signingKeyPair'] = keyPair
      with open(Path.home()/'.pastaELN.json', 'w', encoding='utf-8') as fConf:
        fConf.write(json.dumps(backend.configuration,indent=2))
    keyPair = backend.configuration['signingKeyPair']
    secretKey = minisign.SecretKey.from_bytes(keyPair['secret'].encode())
    comment   = {'pubkey_url':f'https://raw.githubusercontent.com/PASTA-ELN/Signatures/main/{keyPair["id"]}.pub',
                 'name': f"{backend.configuration['authors'][0]['title']} {backend.configuration['authors'][0]['first']} {backend.configuration['authors'][0]['last']}",
                 'email': backend.configuration['authors'][0]['email'],
                 'orcid': backend.configuration['authors'][0]['orcid']}
    signature = secretKey.sign(json.dumps(index).encode(), trusted_comment=json.dumps(comment))
    elnFile.writestr(f'{dirNameGlobal}/ro-crate-metadata.json.minisig', bytes(signature).decode())
    elnFile.writestr(f'{dirNameGlobal}/ro-crate.pubkey', keyPair['public'])
=======
    if verbose:
      print(json.dumps(index, indent=3))
>>>>>>> b747427e
  # end writing zip file

  # temporary json output
  with open(fileName[:-3]+'json','w', encoding='utf-8') as fOut:
    fOut.write( json.dumps(index, indent=2) )
<<<<<<< HEAD
  return f'Success: exported {len(graph)} graph-nodes into file {fileName}'


def testELNFile(fileName:str) -> None:
  """
  main function

  Args:
    fileName (str): file name of .eln to test
  """
  # global variables worth discussion
  ROCRATE_NOTE_MANDATORY = ['version','sdPublisher']
  DATASET_MANDATORY = ['name']
  DATASET_SUGGESTED = ['author','mentions',  'dateCreated', 'dateModified', 'identifier', 'text', 'keywords']
  FILE_MANDATORY = ['name']
  FILE_SUGGESTED = ['sha256', 'encodingFormat', 'contentSize', 'description']

  # runtime global variables
  OUTPUT_INFO = False
  OUTPUT_COUNTS = True
  KNOWN_KEYS = DATASET_MANDATORY+DATASET_SUGGESTED+FILE_MANDATORY+FILE_SUGGESTED+['@id', '@type']

  logJson = {}
  def processNode(graph: list[dict[str,Any]], nodeID:str) -> bool:
    """
    recursive function call to process each node

    Args:
    graph: full graph
    nodeID: id of node in graph
    """
    globalSuccess = True
    nodes = [i for i in graph if '@id' in i and i['@id'] == nodeID]
    if len(nodes)!=1:
      print('**ERROR: all entries must only occur once in crate. check:', nodeID)
      return False
    node = nodes[0]
    # CHECK IF MANDATORY AND SUGGESTED KEYWORDS ARE PRESENT
    if '@type' not in node:
      print('**ERROR: all nodes must have @type. check:', nodeID)
    if node['@type'] == 'Dataset':
      for key in DATASET_MANDATORY:
        if not key in node:
          print(f'**ERROR in dataset: "{key}" not in @id={node["@id"]}')
          globalSuccess = False
      for key in DATASET_SUGGESTED:
        if not key in node and OUTPUT_INFO:
          print(f'**INFO for dataset: "{key}" not in @id={node["@id"]}')
    elif node['@type'] == 'File':
      for key in FILE_MANDATORY:
        if not key in node:
          print(f'**ERROR in file: "{key}" not in @id={node["@id"]}')
          globalSuccess = False
      for key in FILE_SUGGESTED:
        if not key in node and OUTPUT_INFO:
          print(f'**INFO for file: "{key}" not in @id={node["@id"]}')
    # CHECK PROPERTIES FOR ALL KEYS
    if any(str(i).strip()=='' for i in node.values()):
      print(f'**WARNING: {nodeID} contains empty values in the key-value pairs', node)
    # SPECIFIC CHECKS ON CERTAIN KEYS
    if isinstance(node.get('keywords', ''), list):
      print(f'**ERROR: {nodeID} contains an array of keywords. Use comma or space separated string')
      globalSuccess = False
    # recurse to children
    children = node.pop('hasPart') if 'hasPart' in node else []
    for child in children:
      globalSuccess = processNode(graph, child['@id']) and globalSuccess
    return globalSuccess

  print(f'\n\nParse: {fileName}')
  with ZipFile(fileName, 'r', compression=ZIP_DEFLATED) as elnFile:
    success = True
    metadataJsonFile = [i for i in elnFile.namelist() if i.endswith(METADATA_FILE)][0]
    with elnFile.open(metadataJsonFile) as roCrateFile:
      metadataContent = json.loads(roCrateFile.read())
    graph = metadataContent["@graph"]
    # find information from master node
    ro_crate_nodes = [i for i in graph if i["@id"] == METADATA_FILE]
    if len(ro_crate_nodes) == 1:
      for key in ROCRATE_NOTE_MANDATORY:
        if not key in ro_crate_nodes[0]:
          print(f'**ERROR: "{key}" not in @id={METADATA_FILE}')
    else:
      print(f'**ERROR: @id={METADATA_FILE} does not uniquely exist ')
      success = False
    main_node = [i for i in graph if i["@id"] == "./"][0]

    # iteratively go through graph
    for partI in main_node['hasPart']:
      success = processNode(graph, partI['@id']) and success
    if fileName not in logJson:
      logJson[fileName] = {'params_metadata_json':success}
    else:
      logJson[fileName] = logJson[fileName] | {'params_metadata_json':success}

    # count occurrences of all keys
    counts:dict[str,int] = {}
    for node in graph:
      if node['@id'] in ['./',METADATA_FILE]:
        continue
      for key in node.keys():
        if key in counts:
          counts[key] += 1
        else:
          counts[key] = 1
    view = [ (v,k) for k,v in counts.items() ]
    view.sort(reverse=True)
    if OUTPUT_COUNTS:
      print('===== Counts (* unspecified)')
      for v,k in view:
        prefix = '   ' if k in KNOWN_KEYS else ' * '
        print(f'{prefix}{k:15}: {v}')
  print('\n\nSuccess:', success)
  return


def testSignature(fileName:str) -> bool:
  """ Test if signature is valid

  Args:
    fileName (str): file name to test against

  Returns:
    bool: success / failure of test
  """
  print(f'Test signature of : {fileName}')
  with ZipFile(fileName, 'r', compression=ZIP_DEFLATED) as elnFile:
    metadataJsonFile = [i for i in elnFile.namelist() if i.endswith(METADATA_FILE)][0]
    with elnFile.open(metadataJsonFile) as fIn:
      metadataData = fIn.read()
    dirName          = metadataJsonFile.split('/')[0]
    signatureFile    = f'{dirName}/{METADATA_FILE}.minisig'
    with elnFile.open(signatureFile) as fIn:
      signature = minisign.Signature.from_bytes(fIn.read())
    publicKeyFile    = f'{dirName}/ro-crate.pubkey'
    with elnFile.open(publicKeyFile) as fIn:
      publicKey = minisign.PublicKey.from_bytes(fIn.read())
    try:
      publicKey.verify(metadataData, signature)
      if 'pubkey_url' in signature.trusted_comment:
        pubkey_url = json.loads(signature.trusted_comment)['pubkey_url']
        with request.urlopen(pubkey_url, timeout=60) as urlRequest:
          pubKeyRemote = urlRequest.read().strip()
          if pubKeyRemote.decode() == str(bytes(publicKey))[2:-1]:
            print('Success: remote and local key match')
          else:
            print('**ERROR remote and local key differ')
            raise minisign.VerifyError
      print('Signature is acceptable:\n', json.dumps(json.loads(signature.trusted_comment), indent=2))
      return True
    except minisign.VerifyError:
      print('**ERROR VERIFICATION ERROR')
    return False
=======
  return f'Success: exported {len(graph)} graph-nodes into file {fileName}'
>>>>>>> b747427e
<|MERGE_RESOLUTION|>--- conflicted
+++ resolved
@@ -4,10 +4,6 @@
 from pathlib import Path
 from datetime import datetime
 from zipfile import ZipFile, ZIP_DEFLATED
-<<<<<<< HEAD
-from urllib import request
-=======
->>>>>>> b747427e
 import requests
 from anytree import Node
 from pasta_eln import __version__, minisign
@@ -512,7 +508,6 @@
     #finalize file
     index['@graph'] = graphMaster+graph+graphMisc
     elnFile.writestr(f'{dirNameGlobal}/ro-crate-metadata.json', json.dumps(index))
-<<<<<<< HEAD
     # if verbose:
     #   print(json.dumps(index, indent=3))
 
@@ -532,130 +527,13 @@
     signature = secretKey.sign(json.dumps(index).encode(), trusted_comment=json.dumps(comment))
     elnFile.writestr(f'{dirNameGlobal}/ro-crate-metadata.json.minisig', bytes(signature).decode())
     elnFile.writestr(f'{dirNameGlobal}/ro-crate.pubkey', keyPair['public'])
-=======
-    if verbose:
-      print(json.dumps(index, indent=3))
->>>>>>> b747427e
   # end writing zip file
 
   # temporary json output
-  with open(fileName[:-3]+'json','w', encoding='utf-8') as fOut:
-    fOut.write( json.dumps(index, indent=2) )
-<<<<<<< HEAD
+  if verbose:
+    with open(fileName[:-3]+'json','w', encoding='utf-8') as fOut:
+      fOut.write( json.dumps(index, indent=2) )
   return f'Success: exported {len(graph)} graph-nodes into file {fileName}'
-
-
-def testELNFile(fileName:str) -> None:
-  """
-  main function
-
-  Args:
-    fileName (str): file name of .eln to test
-  """
-  # global variables worth discussion
-  ROCRATE_NOTE_MANDATORY = ['version','sdPublisher']
-  DATASET_MANDATORY = ['name']
-  DATASET_SUGGESTED = ['author','mentions',  'dateCreated', 'dateModified', 'identifier', 'text', 'keywords']
-  FILE_MANDATORY = ['name']
-  FILE_SUGGESTED = ['sha256', 'encodingFormat', 'contentSize', 'description']
-
-  # runtime global variables
-  OUTPUT_INFO = False
-  OUTPUT_COUNTS = True
-  KNOWN_KEYS = DATASET_MANDATORY+DATASET_SUGGESTED+FILE_MANDATORY+FILE_SUGGESTED+['@id', '@type']
-
-  logJson = {}
-  def processNode(graph: list[dict[str,Any]], nodeID:str) -> bool:
-    """
-    recursive function call to process each node
-
-    Args:
-    graph: full graph
-    nodeID: id of node in graph
-    """
-    globalSuccess = True
-    nodes = [i for i in graph if '@id' in i and i['@id'] == nodeID]
-    if len(nodes)!=1:
-      print('**ERROR: all entries must only occur once in crate. check:', nodeID)
-      return False
-    node = nodes[0]
-    # CHECK IF MANDATORY AND SUGGESTED KEYWORDS ARE PRESENT
-    if '@type' not in node:
-      print('**ERROR: all nodes must have @type. check:', nodeID)
-    if node['@type'] == 'Dataset':
-      for key in DATASET_MANDATORY:
-        if not key in node:
-          print(f'**ERROR in dataset: "{key}" not in @id={node["@id"]}')
-          globalSuccess = False
-      for key in DATASET_SUGGESTED:
-        if not key in node and OUTPUT_INFO:
-          print(f'**INFO for dataset: "{key}" not in @id={node["@id"]}')
-    elif node['@type'] == 'File':
-      for key in FILE_MANDATORY:
-        if not key in node:
-          print(f'**ERROR in file: "{key}" not in @id={node["@id"]}')
-          globalSuccess = False
-      for key in FILE_SUGGESTED:
-        if not key in node and OUTPUT_INFO:
-          print(f'**INFO for file: "{key}" not in @id={node["@id"]}')
-    # CHECK PROPERTIES FOR ALL KEYS
-    if any(str(i).strip()=='' for i in node.values()):
-      print(f'**WARNING: {nodeID} contains empty values in the key-value pairs', node)
-    # SPECIFIC CHECKS ON CERTAIN KEYS
-    if isinstance(node.get('keywords', ''), list):
-      print(f'**ERROR: {nodeID} contains an array of keywords. Use comma or space separated string')
-      globalSuccess = False
-    # recurse to children
-    children = node.pop('hasPart') if 'hasPart' in node else []
-    for child in children:
-      globalSuccess = processNode(graph, child['@id']) and globalSuccess
-    return globalSuccess
-
-  print(f'\n\nParse: {fileName}')
-  with ZipFile(fileName, 'r', compression=ZIP_DEFLATED) as elnFile:
-    success = True
-    metadataJsonFile = [i for i in elnFile.namelist() if i.endswith(METADATA_FILE)][0]
-    with elnFile.open(metadataJsonFile) as roCrateFile:
-      metadataContent = json.loads(roCrateFile.read())
-    graph = metadataContent["@graph"]
-    # find information from master node
-    ro_crate_nodes = [i for i in graph if i["@id"] == METADATA_FILE]
-    if len(ro_crate_nodes) == 1:
-      for key in ROCRATE_NOTE_MANDATORY:
-        if not key in ro_crate_nodes[0]:
-          print(f'**ERROR: "{key}" not in @id={METADATA_FILE}')
-    else:
-      print(f'**ERROR: @id={METADATA_FILE} does not uniquely exist ')
-      success = False
-    main_node = [i for i in graph if i["@id"] == "./"][0]
-
-    # iteratively go through graph
-    for partI in main_node['hasPart']:
-      success = processNode(graph, partI['@id']) and success
-    if fileName not in logJson:
-      logJson[fileName] = {'params_metadata_json':success}
-    else:
-      logJson[fileName] = logJson[fileName] | {'params_metadata_json':success}
-
-    # count occurrences of all keys
-    counts:dict[str,int] = {}
-    for node in graph:
-      if node['@id'] in ['./',METADATA_FILE]:
-        continue
-      for key in node.keys():
-        if key in counts:
-          counts[key] += 1
-        else:
-          counts[key] = 1
-    view = [ (v,k) for k,v in counts.items() ]
-    view.sort(reverse=True)
-    if OUTPUT_COUNTS:
-      print('===== Counts (* unspecified)')
-      for v,k in view:
-        prefix = '   ' if k in KNOWN_KEYS else ' * '
-        print(f'{prefix}{k:15}: {v}')
-  print('\n\nSuccess:', success)
-  return
 
 
 def testSignature(fileName:str) -> bool:
@@ -682,9 +560,10 @@
     try:
       publicKey.verify(metadataData, signature)
       if 'pubkey_url' in signature.trusted_comment:
-        pubkey_url = json.loads(signature.trusted_comment)['pubkey_url']
-        with request.urlopen(pubkey_url, timeout=60) as urlRequest:
-          pubKeyRemote = urlRequest.read().strip()
+        path = json.loads(signature.trusted_comment)['pubkey_url']
+        response = requests.get(path, timeout=10)
+        if response.ok:
+          pubKeyRemote = response.content.strip()
           if pubKeyRemote.decode() == str(bytes(publicKey))[2:-1]:
             print('Success: remote and local key match')
           else:
@@ -694,7 +573,4 @@
       return True
     except minisign.VerifyError:
       print('**ERROR VERIFICATION ERROR')
-    return False
-=======
-  return f'Success: exported {len(graph)} graph-nodes into file {fileName}'
->>>>>>> b747427e
+    return False