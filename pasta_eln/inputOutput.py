"""Input and output functions towards the .eln file-format"""
import json, shutil, logging, hashlib, uuid
from typing import Any
from pathlib import Path
from datetime import datetime
from zipfile import ZipFile, ZIP_DEFLATED
import requests
from anytree import Node
from PySide6.QtGui import QTextDocument
from pasta_eln import __version__, minisign
from .backend import Backend
from .miscTools import flatten
from .fixedStringsJson import CONF_FILE_NAME
from .stringChanges import camelCase

# .eln file: common between all ELNs
# - can be exported / imported generally; not a 1:1 backup (just zip it)
# - should be able to recreate the exported -> imported data (using the common addDoc)
# - externalID is the only content that cannot be recreated
#   - not sure how important this information is: different groups have different externalIDs
#   - if every it becomes important: just add json (that maps identifier to externalID) as additional file

# Idea: ELN from other vendor -> import -> export: should be the same
# - not because some information is added (pasta's identifier)
# - some information is changed (what I understand as measurement is not the same as elab's experiment which is more a folder in pasta
# - some information is deleted (data privacy related)

# GENERAL TERMS IN ro-crate-metadata.json (None: this entry is not saved and will be recreated upon import)
pasta2json:dict[str,Any] = {
  'id'          : 'identifier',
  'branch'      : None,
  'client'      : None,
  'dateModified': 'dateModified',
  'dateCreated' : 'dateCreated',
  'name'        : 'name',
  'tags'        : 'keywords',
  'type'        : 'genre',
  'image'       : None,
  'comment'     : 'description',
  'content'     : 'text',
  '.links'      : 'mentions',
  'shasum'      : None,
  'user'        : None,
  'externalId'  : None,
<<<<<<< HEAD
  'gui'         : None
=======
  'gui'         : None,
  'dateSync'    : None
>>>>>>> f9035394
}
json2pasta:dict[str,Any] = {v:k for k,v in pasta2json.items() if v is not None}

# # Special terms in other ELNs: only add the ones that are required for function for PASTA
# specialTerms:dict[str,dict[str,str]] = {
#     'elabFTW': {
#       # 'elabid':'_id',
#       # 'title':'-name',
#       # 'tags':'-tags',
#       # 'lastchange':'-date',
#       # 'userid':'-user',
#       # 'metadata':'metaUser',
#       # 'id':'_id',
#       # 'category': '-type',
#       # 'dateCreated': '-date'
#     },
#     'SampleDB':{
#       'comment':'userComment',
#       'genre': '-type'
#     }
# }


renameELN = {'https://kadi.iam.kit.edu':'Kadi4Mat'}

METADATA_FILE = 'ro-crate-metadata.json'


# def tree(graph:dict[Any,Any]) -> str:
#   """
#   use metadata to create hierarchical tree structure in ascii

#   Args:
#     graph (dict): tree-graph to be plotted

#   Returns:
#     str: output of graph as a nice tree
#   """
#   def process_part(part:dict[Any,Any], level:int) -> str:
#     """
#     recursive function call to process this node of the tree-graph

#     Args:
#       part (dict): dictionary entry of this hasPart=part of a parent node; is a node by-itself
#       level (int): hierarchy level

#     Returns:
#       str: one line in the tree
#     """
#     prefix = '    '*level + '- '
#     # find next node to process
#     newNode:list[Any] = [i for i in graph if '@id' in i and i['@id'] == part['@id']]
#     if len(newNode) == 1:
#       output = f'{prefix} {newNode[0]["@id"]} type:{newNode[0]["@type"]} items: {len(newNode[0])-1}\n'  # -1 because @id is not counted
#       subparts = newNode[0].pop('hasPart') if 'hasPart' in newNode[0] else []
#       if len(subparts) > 0:  # don't do if no subparts: measurements, ...
#         for subpart in subparts:
#           output += process_part(subpart, level + 1)
#     else:                                                       #not found
#       output = f'  items: {len(part) - 1}\n'      # -1 because @id is not counted
#     return output

#   # main tree-function
#   #   find information from master node
#   ro_crate_node = [i for i in graph if i["@id"] == METADATA_FILE][0]
#   output = f'- {METADATA_FILE}' + '\n'
#   if 'sdPublisher' in ro_crate_node:
#     name = ro_crate_node['sdPublisher'].get('name','---')
#     output += f'    - publisher: {name}' + '\n'
#   if 'version' in ro_crate_node:
#     output += '    - version: ' + ro_crate_node['version'] + '\n'
#   main_node = [i for i in graph if i["@id"] == "./"][0]
#   output += '- ./\n'
#   #   iteratively go through list
#   for part in main_node['hasPart']:
#     output += process_part(part, 1)
#   return output


def importELN(backend:Backend, elnFileName:str, projID:str) -> tuple[str,dict[str,Any]]:
  '''
  import .eln file from other ELN or from PASTA

  Args:
    backend (backend): backend
    elnFileName (str): name of file
    projID (str): project to import data into. If '', create a new project (only available for PastaELN)

  Returns:
    str: success message, statistics
  '''
  elnName = ''
  qtDocument = QTextDocument()   #used for html -> markdown conversion
  statistics:dict[str,Any] = {}
  with ZipFile(elnFileName, 'r', compression=ZIP_DEFLATED) as elnFile:
    files = elnFile.namelist()
    dirName=Path(files[0]).parts[0]
    statistics['num. files'] = len([i for i in files if Path(i).parent!=Path(dirName)])
    if f'{dirName}/ro-crate-metadata.json' not in files:
      print('**ERROR: ro-crate does not exist in folder. EXIT')
      return '**ERROR: ro-crate does not exist in folder. EXIT',{}
    graph = json.loads(elnFile.read(f'{dirName}/ro-crate-metadata.json'))["@graph"]
    listAllTypes = [i['@type'] for i in graph if isinstance(i['@type'],str)]
    statistics['types'] = {i:listAllTypes.count(i) for i in listAllTypes}

    #find information from master node
    rocrateNode = [i for i in graph if i["@id"].endswith("ro-crate-metadata.json")][0]
    if 'sdPublisher' in rocrateNode:
      publisherNode = rocrateNode['sdPublisher']
      if 'name' not in publisherNode:
        publisherNode = [i for i in graph if i["@id"]==rocrateNode['sdPublisher']['@id']][0]
      elnName = publisherNode['name']
    logging.info('Import %s', elnName)
    if not projID and elnName!='PASTA ELN':
      return "FAILURE: YOU CANNOT IMPORT AS PROJECT IF NON PASTA-ELN FILE",{}
    if projID:
      backend.changeHierarchy(projID)
    # if elnName!='PASTA ELN' and elnName in specialTerms:
    #   json2pasta.update(specialTerms[elnName])
    # logging.info('ELN and translator: %s %s', elnName, str(json2pasta))
    mainNode    = [i for i in graph if i["@id"]=="./"][0]


    ################
    # subfunctions #
    ################
    def json2pastaFunction(inputData:dict[str,Any]) -> tuple[dict[str,Any], str, list[Any], str]:
      """
      convert json data to pastaStyle

      Args:
        inputData (dict): input data in document

      Returns:
        dict: output data as document
        str: id in eln=path in zip file
        list: list of children
        str: data or dataset
      """
      doc = {}
      elnID = inputData['@id'][2:] if inputData['@id'][:2]=='./' else inputData['@id']
      children = inputData.pop('hasPart') if 'hasPart' in inputData else []
      dataType = inputData['@type']
      encodingFormat = ''
      for key, value in inputData.items():
        if key in ['@id','@type','hasPart','author','contentSize', 'sha256']:
          continue
        if key in json2pasta:  #use known translation
          doc[json2pasta[key]] = value
        elif key == 'encodingFormat':
          encodingFormat = inputData[key]
        else:                  #keep name, only prevent causes for errors
          doc[f'.{key}'] = value
      # change into Pasta's native format
      if encodingFormat=='text/html':
        if 'comment' in doc:
          qtDocument.setHtml(doc['comment'])
          doc['comment'] = qtDocument.toMarkdown()
        if 'content' in doc:
          qtDocument.setHtml(doc['content'])
          doc['content'] = qtDocument.toMarkdown()
      if 'tags' in doc:
        doc['tags'] = [i.strip() for i in doc['tags'].split(',')]
      else:
        doc['tags'] = []
      if elnName!='PASTA ELN' and 'id' in doc:
        doc['.oldIdentifier'] = doc.pop('id')
      doc['.elnIdentifier'] = elnID
      if (children and ('type' not in doc or doc['type'][0]!='x1')):
        doc['type'] = ['x1']
      if 'type' not in doc:
        doc['type'] = ''
      if doc['type']=='folder':
        doc['type'] = ['x1']
      # change .variable measured into pastaSystem
      variableMeasured = doc.pop('.variableMeasured',[])
      if variableMeasured is not None:
        for data in variableMeasured:

          propertyID = data['propertyID'] if '.' in data['propertyID'] and ' ' not in data['propertyID'] else f"imported.{camelCase(data['propertyID'])}"
          # print('propertyID', propertyID, elnName)
          doc[propertyID] = (data['value'], data.get('unitText',''), data.get('description',''), data.get('mentions',''))
      # print(f'Node becomes: {json.dumps(doc, indent=2)}')
      return doc, elnID, children, dataType


    def processPart(part:dict[str,str]) -> int:
      """
      recursive function call to process this node

      Args:
        part (dict): dictionary containing this data content

      Returns:
        int: number of documents added
      """
      addedDocs = 1
      if not isinstance(part, dict): #leave these tests in since other .elns might do funky stuff
        print("**ERROR in part",part)
        return 0
      # print('\nProcess: '+part['@id'])
      # find next node to process
      docS = [i for i in graph if '@id' in i and i['@id']==part['@id']]
      if len(docS)!=1 or backend.cwd is None:
        print('**ERROR zero or multiple nodes with same id', docS,' or cwd is None in '+part['@id'])
        return -1
      doc, elnID, children, dataType = json2pastaFunction(docS[0])
      # TESTED UNTIL HERE
      if elnName == 'PASTA ELN' and elnID.startswith('http') and ':/' in elnID:
        fullPath = None
      else:
        fullPath = backend.basePath/backend.cwd/elnID.split('/')[-1]
      if fullPath is not None and f'{dirName}/{elnID}' in elnFile.namelist():  #Copy file onto hard disk
        target = open(fullPath, "wb")
        source = elnFile.open(f'{dirName}/{elnID}')
        with source, target:  #extract one file to its target directly
          shutil.copyfileobj(source, target)
      # FOR ALL ELNs
      if elnName == "PASTA ELN":
        docType = '/'.join(doc['type'])
      else:
        if dataType.lower()=='dataset':
          docType = 'x0' if not projID and len(elnID.split('/'))==0 else 'x1'
        else:
          docType = ''
      if docType=='x0':
        backend.hierStack = []
      # print(f'Want to add doc:{doc} with type:{docType} and cwd:{backend.cwd}')
      docID = backend.addData(docType, doc)['id']
      if docID[0]=='x':
        backend.changeHierarchy(docID)
        with open(backend.basePath/backend.cwd/'.id_pastaELN.json','w', encoding='utf-8') as f:  #local path, update in any case
          f.write(json.dumps(backend.db.getDoc(docID)))
        # children, aka recursive part
        for child in children:
          if child['@id'].endswith('/metadata.json') or child['@id'].endswith('_metadata.json'):  #skip own metadata
            continue
          addedDocs += processPart(child)
        backend.changeHierarchy(None)
      return addedDocs

    ######################
    #main function
    #iteratively go through list
    addedDocuments = 0
    for part in mainNode['hasPart']:
      addedDocuments += processPart(part)
  #return to home stack and path
  backend.cwd = Path(backend.basePath)
  backend.hierStack = []
  return f'Success: imported {str(addedDocuments)} documents from file {elnFileName} from ELN {elnName}', statistics




##########################################
###               EXPORT               ###
##########################################
def exportELN(backend:Backend, projectIDs:list[str], fileName:str, dTypes:list[str], verbose:bool=False) -> str:
  """
  export eln to file

  Args:
    backend (backend): PASTA backend instance
    projectIDs (list): list of docIds of projects
    fileName (str): fileName which to use for saving
    dTypes (list): list of strings which should be included in the output, alongside folders x0 & x1
    verbose (bool): verbose

  Returns:
    str: report of exportation
  """
  # Initialize variables
  fileName = fileName if fileName.endswith('.eln') else f'{fileName}.eln'
  logging.info('Create eln file %s',fileName)
  dirNameGlobal = fileName.split('/')[-1][:-4]
  with ZipFile(fileName, 'w', compression=ZIP_DEFLATED) as elnFile:
    graph: list[dict[str,Any]] = []
    dirNameProjects = []

    def processNode(node:Node) -> str:
      """
      Recursive function to translate the hierarchical node into a tree-node

      Args:
        node (Anytree.Node): anytree node with properties
            name (incl. that of parents), childNum, docType, gui, id

      Returns:
        str: tree node id
      """
      # create node properties
      docDB = backend.db.getDoc(node.id)
      docELN:dict[str,Any] = {"encodingFormat": "text/markdown"}
      docSupp = {}
      for key, value in docDB.items():
        if key in pasta2json:
          if pasta2json[key] is not None:
            docELN[pasta2json[key]] = value
        else:
          docSupp[key] = value
      # clean individual entries of docELN
      if 'keywords' in docELN:
        docELN['keywords'] = ','.join(docELN['keywords'])
      if docELN['genre'][0] == '-':
        del docELN['genre']
      elif docELN['genre'][0][0]=='x':
        docELN['genre'] = 'folder'
      else:
        docELN['genre'] = '/'.join(docELN['genre'])
      docELN = {k:v for k,v in docELN.items() if v}
<<<<<<< HEAD
      # move docSupp into docELN
      variableMeasured = []
      for kObject, v in flatten(docSupp).items():
        name = ' \u2192 '.join([i.replace('_','').replace('-','').capitalize() for i in str(kObject).split('.')])
        varMeasured = {'value':v, 'propertyID':kObject, 'name':name, '@type': 'PropertyValue'}
        if isinstance(v, tuple):
          varMeasured['value'] = v[0]
          if v[1]:
            varMeasured['unitText'] = v[1]
          if v[2]:
            varMeasured['description'] = v[2]
          if v[3]:
            varMeasured['mentions'] = v[3]
        variableMeasured.append(varMeasured)
      docELN['variableMeasured'] = variableMeasured
=======
>>>>>>> f9035394
      # include children, hasPart
      hasPart = []
      if (node.docType[0] not in dTypes) and node.docType[0][0]!='x':
        return ''
      for child in node.children:
        res = processNode(child)
        if res:
          hasPart.append(res)
      if node.docType[0][0]=='x' and hasPart:
        docELN['hasPart'] = [{'@id':i} for i in hasPart]
      # include path and @id
      if docDB['type'][0] == 'x0':
        branch   = docDB['branch'][0]
      else:
        branch   = [i for i in docDB['branch'] if node.parent.id in i['stack']][0]
      path =  f"{branch['path']}/" if docDB['type'][0][0]=='x' else branch['path']
      if path is None:
        path = f"{dirNameProject}/{docDB['id']}"
      docELN['@id'] = path if path.startswith('http') else f'./{path}'
      # include content size, etc.
      fullPath = backend.basePath/path
      if path is not None and fullPath.exists() and fullPath.is_file():
        with open(fullPath, 'rb') as fIn:
          fileContent = fIn.read()
          docELN['contentSize'] = str(len(fileContent))
          docELN['sha256']      = hashlib.sha256(fileContent).hexdigest()
        # copy data-files
        elnFile.write(str(fullPath), f'{dirNameGlobal}/{path}')
        docELN['@type'] = 'File'
      elif path is not None and fullPath.exists() and fullPath.is_dir():
        # elnFile.mkdir(docELN['@id'][:-1]) #NOT REQUIRED for standard and does not work in python 3.10
        docELN['@type'] = 'Dataset'
      elif path.startswith('http'):
        response = requests.get(path.replace(':/','://'), timeout=10)
        if response.ok:
          docELN['contentSize'] = str(response.headers['content-length'])
          docELN['sha256']      = hashlib.sha256(response.content).hexdigest()
        else:
          print(f"Info: could not get file {path.replace(':/','://')}")
        docELN['@type'] = 'File'
      elif '@type' not in docELN:  #samples will be here
        docELN['@type'] = 'Dataset'
        docELN['@id'] = docELN['@id'] if docELN['@id'].endswith('/') else f"{docELN['@id']}/"
        # elnFile.mkdir(docELN['@id'][:-1]) #NOT REQUIRED for standard and does not work in python 3.10
<<<<<<< HEAD
=======
      # move docSupp into separate nodes
      variableMeasuredIDs = []
      for kObject, v in flatten(docSupp).items():
        name = ' \u2192 '.join([i.replace('_','').replace('-','').capitalize() for i in str(kObject).split('.')])
        varMeasured = {'value':v, 'propertyID':kObject, 'name':name, '@type': 'PropertyValue','@id':f'{docELN["@id"]}_{kObject}'}
        if isinstance(v, tuple):
          varMeasured['value'] = v[0]
          if v[1]:
            varMeasured['unitText'] = v[1]
        if isinstance(v, tuple):
          varMeasured['value'] = v[0]
          if v[1]:
            varMeasured['unitText'] = v[1]
          if v[2]:
            varMeasured['description'] = v[2]
          if v[3]:
            varMeasured['identifier'] = v[3]
        graph.append(varMeasured)
        variableMeasuredIDs.append({'@id':f'{docELN["@id"]}_{kObject}'})
      if variableMeasuredIDs:
        docELN['variableMeasured'] = variableMeasuredIDs
>>>>>>> f9035394
      graph.append(docELN)
      return docELN['@id']

    #for each project, append to graph
    for projectID in projectIDs:
      docProject = backend.db.getDoc(projectID)
      dirNameProject = docProject['branch'][0]['path']
      dirNameProjects.append(dirNameProject)
      listHier = backend.db.getHierarchy(projectID, allItems=False)
      processNode(listHier)

    # FOR ALL PROJECTS
    # ------------------- create ro-crate-metadata.json header -----------------------
    index:dict[str,Any] = {}
    index['@context']= 'https://w3id.org/ro/crate/1.1/context'
    # master node ro-crate-metadata.json
    graphMaster:list[dict[str,Any]] = []
    graphMisc:list[dict[str,Any]] = []
    masterNodeInfo = {'@id': 'ro-crate-metadata.json', '@type': 'CreativeWork', 'about': {'@id': './'},
        'conformsTo': {'@id': 'https://w3id.org/ro/crate/1.1'}, 'version': '1.0',
        'additionalType': 'https://purl.archive.org/purl/elnconsortium/eln-spec/1.1',
        'datePublished':datetime.now().isoformat(), 'dateCreated': datetime.now().isoformat(),
        'sdPublisher': {'@id': 'PASTA-ELN'}}
    graphMaster.append(masterNodeInfo)
    masterNodeInfo2 = {'@id':'PASTA-ELN','@type': 'Organization', 'name': 'PASTA ELN',
            'logo': 'https://raw.githubusercontent.com/PASTA-ELN/desktop/main/pasta.png',
            'slogan': 'The favorite ELN for experimental scientists',
            'url': 'https://github.com/PASTA-ELN/', 'description': f'Version {__version__}'
    }
    graphMaster.append(masterNodeInfo2)
    masterParts = [{'@id': f'./{i}/'} for i in dirNameProjects]
<<<<<<< HEAD
    authorNodes = {}
    if len(backend.configuration['authors'])==1:
      # first do affiliations, then use them
      author = backend.configuration['authors'][0]
=======
    authorNodes = []
    for author in backend.configuration['authors']:
>>>>>>> f9035394
      affiliationNodes = []
      for affiliation in author['organizations']:
        affiliationId    = f"affiliation_{affiliation['organization']}"
        if affiliationId not in graphMaster:
          graphMaster.append({'@id':affiliationId, '@type':'organization', 'name':affiliation['organization'], 'RODID':affiliation['rorid']})
          affiliationNodes.append({'@id':affiliationId})
      authorID = f"author_{author['first']}_{author['last']}"
      graphMaster.append({'@id':authorID, '@type':'Person', 'givenName': author['first'], 'familyName': author['last'],
                          'honorificPrefix': author['title'], 'email': author['email'], 'identifier': f"https://orcid.org/{author['orcid']}",
                          'worksFor': affiliationNodes})
<<<<<<< HEAD
      authorNodes = {'@id':authorID}
    else:
      print("**ERROR: ONLY ONE AUTHOR is allowed according to the schema.org/ro-crate nomenclature")
      logging.error('ONLY ONE AUTHOR is allowed according to the schema.org/ro-crate nomenclature')
=======
      authorNodes.append({'@id':authorID})
>>>>>>> f9035394
    masterNodeRoot:dict[str,Any] = {'@id': './', '@type': 'Dataset', 'hasPart': masterParts,
        'name': 'Exported from PASTA ELN', 'description': 'Exported content from PASTA ELN',
        'license':'CC BY 4.0', 'datePublished':datetime.now().isoformat()}
    if authorNodes:
<<<<<<< HEAD
      masterNodeRoot = masterNodeRoot | {'author': authorNodes}
=======
      masterNodeRoot = masterNodeRoot | {'creator': authorNodes}
>>>>>>> f9035394
    graphMaster.append(masterNodeRoot)

    #finalize file
    index['@graph'] = graphMaster+graph+graphMisc
    elnFile.writestr(f'{dirNameGlobal}/ro-crate-metadata.json', json.dumps(index, indent=2))

    #sign file
    if 'signingKeyPair' not in backend.configuration:  #create a key-pair of secret and public key and save it locally
      keyPairRaw = minisign.KeyPair.generate()
      keyPair    = {'id':str(uuid.uuid4()), 'secret':bytes(keyPairRaw.secret_key).decode(), 'public':bytes(keyPairRaw.public_key).decode()}
      backend.configuration['signingKeyPair'] = keyPair
      with open(Path.home()/CONF_FILE_NAME, 'w', encoding='utf-8') as fConf:
        fConf.write(json.dumps(backend.configuration,indent=2))
    keyPair = backend.configuration['signingKeyPair']
    secretKey = minisign.SecretKey.from_bytes(keyPair['secret'].encode())
    comment   = {'pubkey_url':f'https://raw.githubusercontent.com/PASTA-ELN/Signatures/main/{keyPair["id"]}.pub',
                 'name': f"{backend.configuration['authors'][0]['title']} {backend.configuration['authors'][0]['first']} {backend.configuration['authors'][0]['last']}",
                 'email': backend.configuration['authors'][0]['email'],
                 'orcid': backend.configuration['authors'][0]['orcid']}
    signature = secretKey.sign(json.dumps(index).encode(), trusted_comment=json.dumps(comment))
    elnFile.writestr(f'{dirNameGlobal}/ro-crate-metadata.json.minisig', bytes(signature).decode())
    elnFile.writestr(f'{dirNameGlobal}/ro-crate.pubkey', keyPair['public'])
  # end writing zip file

  # temporary json output
  if verbose:
    with open(f'{fileName[:-3]}json', 'w', encoding='utf-8') as fOut:
      fOut.write( json.dumps(index, indent=2) )
  return f'Success: exported {len(graph)} graph-nodes into file {fileName}'


def validateSignature(fileName:str) -> bool:
  """ Test if signature is valid

  Args:
    fileName (str): file name to test against

  Returns:
    bool: success / failure of test
  """
  print(f'Test signature of : {fileName}')
  with ZipFile(fileName, 'r', compression=ZIP_DEFLATED) as elnFile:
    metadataJsonFile = [i for i in elnFile.namelist() if i.endswith(METADATA_FILE)][0]
    with elnFile.open(metadataJsonFile) as fIn:
      metadataData = fIn.read()
    dirName          = metadataJsonFile.split('/')[0]
    signatureFile    = f'{dirName}/{METADATA_FILE}.minisig'
    with elnFile.open(signatureFile) as fIn:
      signature = minisign.Signature.from_bytes(fIn.read())
    publicKeyFile    = f'{dirName}/ro-crate.pubkey'
    with elnFile.open(publicKeyFile) as fIn:
      publicKey = minisign.PublicKey.from_bytes(fIn.read())
    try:
      publicKey.verify(metadataData, signature)
      if 'pubkey_url' in signature.trusted_comment:
        path = json.loads(signature.trusted_comment)['pubkey_url']
        response = requests.get(path, timeout=10)
        if response.ok:
          pubKeyRemote = response.content.strip()
          if pubKeyRemote.decode() == str(bytes(publicKey))[2:-1]:
            print('Success: remote and local key match')
          else:
            print('**ERROR remote and local key differ')
            raise minisign.VerifyError
      print('Signature is acceptable:\n', json.dumps(json.loads(signature.trusted_comment), indent=2))
      return True
    except minisign.VerifyError:
      print('**ERROR VERIFICATION ERROR')
    return False<|MERGE_RESOLUTION|>--- conflicted
+++ resolved
@@ -42,12 +42,8 @@
   'shasum'      : None,
   'user'        : None,
   'externalId'  : None,
-<<<<<<< HEAD
-  'gui'         : None
-=======
   'gui'         : None,
   'dateSync'    : None
->>>>>>> f9035394
 }
 json2pasta:dict[str,Any] = {v:k for k,v in pasta2json.items() if v is not None}
 
@@ -359,24 +355,6 @@
       else:
         docELN['genre'] = '/'.join(docELN['genre'])
       docELN = {k:v for k,v in docELN.items() if v}
-<<<<<<< HEAD
-      # move docSupp into docELN
-      variableMeasured = []
-      for kObject, v in flatten(docSupp).items():
-        name = ' \u2192 '.join([i.replace('_','').replace('-','').capitalize() for i in str(kObject).split('.')])
-        varMeasured = {'value':v, 'propertyID':kObject, 'name':name, '@type': 'PropertyValue'}
-        if isinstance(v, tuple):
-          varMeasured['value'] = v[0]
-          if v[1]:
-            varMeasured['unitText'] = v[1]
-          if v[2]:
-            varMeasured['description'] = v[2]
-          if v[3]:
-            varMeasured['mentions'] = v[3]
-        variableMeasured.append(varMeasured)
-      docELN['variableMeasured'] = variableMeasured
-=======
->>>>>>> f9035394
       # include children, hasPart
       hasPart = []
       if (node.docType[0] not in dTypes) and node.docType[0][0]!='x':
@@ -421,8 +399,6 @@
         docELN['@type'] = 'Dataset'
         docELN['@id'] = docELN['@id'] if docELN['@id'].endswith('/') else f"{docELN['@id']}/"
         # elnFile.mkdir(docELN['@id'][:-1]) #NOT REQUIRED for standard and does not work in python 3.10
-<<<<<<< HEAD
-=======
       # move docSupp into separate nodes
       variableMeasuredIDs = []
       for kObject, v in flatten(docSupp).items():
@@ -444,7 +420,6 @@
         variableMeasuredIDs.append({'@id':f'{docELN["@id"]}_{kObject}'})
       if variableMeasuredIDs:
         docELN['variableMeasured'] = variableMeasuredIDs
->>>>>>> f9035394
       graph.append(docELN)
       return docELN['@id']
 
@@ -476,15 +451,8 @@
     }
     graphMaster.append(masterNodeInfo2)
     masterParts = [{'@id': f'./{i}/'} for i in dirNameProjects]
-<<<<<<< HEAD
-    authorNodes = {}
-    if len(backend.configuration['authors'])==1:
-      # first do affiliations, then use them
-      author = backend.configuration['authors'][0]
-=======
     authorNodes = []
     for author in backend.configuration['authors']:
->>>>>>> f9035394
       affiliationNodes = []
       for affiliation in author['organizations']:
         affiliationId    = f"affiliation_{affiliation['organization']}"
@@ -495,23 +463,12 @@
       graphMaster.append({'@id':authorID, '@type':'Person', 'givenName': author['first'], 'familyName': author['last'],
                           'honorificPrefix': author['title'], 'email': author['email'], 'identifier': f"https://orcid.org/{author['orcid']}",
                           'worksFor': affiliationNodes})
-<<<<<<< HEAD
-      authorNodes = {'@id':authorID}
-    else:
-      print("**ERROR: ONLY ONE AUTHOR is allowed according to the schema.org/ro-crate nomenclature")
-      logging.error('ONLY ONE AUTHOR is allowed according to the schema.org/ro-crate nomenclature')
-=======
       authorNodes.append({'@id':authorID})
->>>>>>> f9035394
     masterNodeRoot:dict[str,Any] = {'@id': './', '@type': 'Dataset', 'hasPart': masterParts,
         'name': 'Exported from PASTA ELN', 'description': 'Exported content from PASTA ELN',
         'license':'CC BY 4.0', 'datePublished':datetime.now().isoformat()}
     if authorNodes:
-<<<<<<< HEAD
-      masterNodeRoot = masterNodeRoot | {'author': authorNodes}
-=======
       masterNodeRoot = masterNodeRoot | {'creator': authorNodes}
->>>>>>> f9035394
     graphMaster.append(masterNodeRoot)
 
     #finalize file
