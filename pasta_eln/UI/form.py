""" New/Edit dialog (dialog is blocking the main-window, as opposed to create a new widget-window)"""
import copy
import json
import logging
import re
import time
import warnings
from enum import Enum
from pathlib import Path
from typing import Any, Union
import pandas as pd
from PySide6.QtCore import QSize, Qt, QTimer, Slot
from PySide6.QtGui import QRegularExpressionValidator
from PySide6.QtWidgets import (QComboBox, QDialog, QFormLayout, QHBoxLayout, QLabel, QLayout, QLineEdit, QMessageBox,
                               QScrollArea, QSizePolicy, QSplitter, QTabWidget, QTextEdit, QVBoxLayout, QWidget)
from ..backendWorker.sqlite import MAIN_ORDER
from ..backendWorker.worker import Task
from ..fixedStringsJson import SQLiteTranslationDict, defaultDataHierarchyNode, minimalDocInForm
from ..miscTools import callAddOn, isDocID
from ..textTools.stringChanges import markdownEqualizer
from ._contextMenu import CommandMenu, executeContextMenu, initContextMenu
from .guiCommunicate import Communicate
from .guiStyle import (FlowLayout, IconButton, Image, Label, ScrollMessageBox, TextButton, widgetAndLayout,
                       widgetAndLayoutForm)
from .messageDialog import showMessage
from .textEditor import TextEditor


class Form(QDialog):
  """ New/Edit dialog (dialog is blocking the main-window, as opposed to create a new widget-window)"""
  def __init__(self, comm:Communicate, doc:dict[str,Any]):
    """
    Initialization

    Args:
      comm (Communicate): communication channel
      doc (dict):  document to change / create
    """
    super().__init__()
    self.comm = comm

    # get data into shape
    self.doc:dict[str,Any] = copy.deepcopy(doc)
    self.allDocIDs = self.doc.get('_ids', [self.doc['id']] if 'id' in self.doc else [])
    self.allDocIDsCopy = list(self.allDocIDs)
    self.flagNewDoc = 'id' not in self.doc and '_ids' not in self.doc
    self.groupEdit = '_ids' in self.doc
    self.allowDocTypeChange = self.doc.get('id',' ')[0] != 'x'
    if len(self.allDocIDs)>1:                                                                   #if group edit
      self.allowDocTypeChange = all(docID[0] != 'x' for docID in self.allDocIDs)
    self.allowDocTypeChange = self.allowDocTypeChange and not self.flagNewDoc
<<<<<<< HEAD
    self.allowProjectChange = True
    self.allowProjectUnassign = True
=======
>>>>>>> b4ad309a

    # GUI elements
    if self.flagNewDoc:
      self.setWindowTitle('Create new entry')
    else:
      self.setWindowTitle('Edit information')
    self.setMinimumSize(QSize(800,600))
    self.mainL = QVBoxLayout(self)
    self.splitter = QSplitter(Qt.Orientation.Horizontal)                         # will be filled during paint
    self.splitter.setHandleWidth(10)
    self.splitter.setContentsMargins(0,0,0,0)
    self.mainL.addWidget(self.splitter, stretch=2)

    # final button box
    _, buttonLineL = widgetAndLayout('H', self.mainL, 'm')
    self.visibilityText = QLabel('')
    buttonLineL.addWidget(self.visibilityText)
    buttonLineL.addStretch(1)
    self.btnAddKWPairs = IconButton('ri.menu-add-fill', self, [Command.FORM_ADD_KV],   buttonLineL,
                                    'Add key-value pair', style='border-width:1')
    self.btnAddKWPairs.setFocusPolicy(Qt.FocusPolicy.NoFocus)
    self.btnAddKWPairs.setAutoDefault(False)
    self.btnAddKWPairs.setDefault(False)
    if not self.flagNewDoc:                                                                  #existing dataset
      self.showDocBtn = IconButton('fa5s.poll-h',      self, [Command.FORM_SHOW_DOC], buttonLineL, 'Show all information',
                 style='border-width:1')
      self.showDocBtn.setFocusPolicy(Qt.FocusPolicy.NoFocus)
      self.showDocBtn.setAutoDefault(False)
      self.btnDuplicate = IconButton('fa5s.plus-circle', self, [Command.FORM_SAVE_NEXT], buttonLineL,
                                     'Duplicate data set', style='border-width:1')
      self.btnDuplicate.setFocusPolicy(Qt.FocusPolicy.NoFocus)
      self.btnDuplicate.setAutoDefault(False)
    self.saveBtn = TextButton('Save',             self, [Command.FORM_SAVE],     buttonLineL, 'Save changes')
    self.saveBtn.setShortcut('Ctrl+Return')
    self.saveBtn.setFocusPolicy(Qt.FocusPolicy.NoFocus)
    self.saveBtn.setAutoDefault(False)
    self.cancelBtn = TextButton('Cancel',           self, [Command.FORM_CANCEL],   buttonLineL, 'Discard changes')
    self.cancelBtn.setFocusPolicy(Qt.FocusPolicy.NoFocus)
    self.cancelBtn.setAutoDefault(False)
    if self.flagNewDoc:                                                                           #new dataset
      self.saveNextBtn = TextButton('Save && Next', self, [Command.FORM_SAVE_NEXT], buttonLineL, 'Save this and handle next')
      self.saveNextBtn.setFocusPolicy(Qt.FocusPolicy.NoFocus)
      self.saveNextBtn.setAutoDefault(False)
    self.setStyleSheet(f"QLineEdit, QComboBox {{ {self.comm.palette.get('secondaryText', 'color')} }}")

    #GUI elements, filled later
    self.tagsBarMainW                         = QWidget()
    self.gradeChoices                         = QComboBox()
    self.tagsBarSubL:QLayout|None             = None
    self.otherChoices                         = QComboBox()
    self.keyValueListW                        = QWidget()
    self.keyValueListL:QFormLayout|None       = None
    self.keyValueLabel                        = QLabel()
    self.projectComboBox                      = QComboBox()
    self.skipKeys  = ['image','metaVendor','metaUser','shasum','._projectID','._ids','.name','.elnIdentifier']
    self.allHidden                            = False
    self.keyLabels: list[QLineEdit]           = []
    self.values:    list[QLineEdit]           = []
    self.imageL:QLayout|None                  = None
    self.dataHierarchyNode:list[dict[str,str]]= [{}]
    self.tabW                                 = QTabWidget()                    # has count=0 if not connected
    self.formsL:list[QLayout]                 = []
    self.allUserElements:list[tuple[str,str]] = []
    self.docTypeComboBox                      = QComboBox()
    self.checkThreadTimer                     = QTimer(self)
    self.tagsAllList: list[str] = []
    self.comboBoxDocTypeList:dict[str, tuple[QComboBox,str]] = {}# dict of docType:.. for links to other items

    # Request data
    if not self.flagNewDoc:
      self.comm.backendThread.worker.beSendDoc.connect(self.onGetData)    # do not wait for data if not needed
    self.comm.backendThread.worker.beSendTable.connect(self.onGetTable)          # tags, docTypes to link, ...
    for docID in self.allDocIDs:
      self.comm.uiRequestDoc.emit(docID)
    self.comm.uiRequestTable.emit('_tags_','', True)
    self.comm.uiRequestTable.emit('x0','', True)

    # do main paint before including autosave
    self.paint()

    # setup Autosave, start it and paint form
    if (Path.home()/'.pastaELN.temp').is_file():
      with open(Path.home()/'.pastaELN.temp', encoding='utf-8') as fTemp:
        content = json.loads(fTemp.read())
        if self.doc.get('id', '') in content:
          ret = QMessageBox.information(self, 'Information', 'There is unsaved information from a prematurely '+
                    'closed form. Do you want to restore it?\n If you decline, the unsaved information will be'+
                    ' removed.',
                  QMessageBox.StandardButton.No | QMessageBox.StandardButton.Yes,
                  QMessageBox.StandardButton.Yes)
          if ret==QMessageBox.StandardButton.Yes:
            subContent = content[self.doc.get('id', '')]
            for key in subContent.keys():
              try:
                elementName = f'key_{[idx for idx, (k,_) in enumerate(self.allUserElements) if key==k][0]}'
              except Exception:
                continue
              if key in ('comment', 'content'):
                getattr(self, f'textEdit_{key}').setPlainText(subContent[key])
              elif key in ('tags'):
                self.doc[key] = subContent[key]
                self.updateTagsBar()
              elif isinstance(getattr(self, elementName), QLineEdit):
                getattr(self, elementName).setText(subContent[key])
              # skip QCombobox items since cannot be sure that next from has them and they are easy to recreate
          del content[self.doc.get('id', '')]
      with open(Path.home()/'.pastaELN.temp', 'w', encoding='utf-8') as fTemp:
        fTemp.write(json.dumps(content))
    self.checkThreadTimer.setInterval(1*60*1000)                                                       # 1 min
    self.checkThreadTimer.timeout.connect(self.autosave)
    self.checkThreadTimer.start()


  @Slot(dict)
  def onGetData(self, doc:dict[str,Any]) -> None:
    """
    Get data from the backend

    Args:
      doc (dict):  document to change / create
    """
    if not doc:
      return
    if doc['id'] in self.allDocIDs:
      self.allDocIDs.remove(doc['id'])
      if 'id' in self.doc and len(self.doc)==1:             # initialize self.doc with a real doc: not just id
        self.doc = doc
      else:
        intersection = set(self.doc).intersection(set(doc))
        #remove keys that should not be group edited and build dict
        intersection = intersection.difference({'branch', 'user', 'client', 'metaVendor', 'shasum', 'id', 'type',
                           'metaUser', 'rev', 'name', 'dateCreated', 'dateModified', 'image', 'gui', ''})
        docType = list(self.doc['type'])
        self.doc = {i:'' for i in intersection}
        self.doc['tags'] = []
        self.doc['type'] = docType
<<<<<<< HEAD
      self.allowProjectChange = self.allowProjectChange and self.doc['type'][0]!='x0'# none of the items can be a project
      if doc['branch'][0]['path']:
        self.allowProjectUnassign = False
=======
>>>>>>> b4ad309a
    if len(self.allDocIDs)==0:
      self.paint()



  @Slot(pd.DataFrame, str)
  def onGetTable(self, data:pd.DataFrame, docType:str) -> None:
    """
    - Get tags from the backend
    - get list of projects and other docTypes and fill the comboBoxes

    Args:
      data (pd.DataFrame):  DataFrame containing tags
      docType (str): document type
    """
    if docType == '_tags_':
      self.tagsAllList = data['tag'].unique()
      self.updateTagsBar()
    elif docType == 'x0':
      self.projectComboBox.clear()
      if self.groupEdit:
        self.projectComboBox.addItem('- no change -',    userData='')
      elif self.allowProjectUnassign:
        self.projectComboBox.addItem('- not assigned -', userData='NONE')
      for iDocID, iName in data[['id','name']].values.tolist():           # add all projects incl. the present
        self.projectComboBox.addItem(iName, userData=iDocID)
        stack = self.doc.get('branch',[{}])[0].get('stack', [])
        proj  = stack[0] if stack else ''
        if iDocID in (self.doc.get('_projectID',''), proj):
          self.projectComboBox.setCurrentIndex(self.projectComboBox.count()-1)
    elif docType in self.comboBoxDocTypeList:
      iComboBox, value = self.comboBoxDocTypeList[docType]
      iComboBox.clear()
      iComboBox.addItem('- no link -', userData='')
      for iDocID, iName in data[['id','name']].values.tolist():
        iComboBox.addItem(iName, userData=iDocID)
        if iDocID == value:
          iComboBox.setCurrentIndex(iComboBox.count()-1)
    else:
      logging.warning('Unknown docType in onGetTable: %s', docType)


  def paint(self) -> None:
    """ Paint the form with all the elements """
    if 'type' not in self.doc:
      return
    if '_attachments' in self.doc:
      del self.doc['_attachments']
    for i in reversed(range(self.splitter.count())):                        # remove all widgets from splitter
      widget = self.splitter.widget(i)
      if widget is not None and widget is not self.projectComboBox:
        widget.setParent(None)
    self.comboBoxDocTypeList = {}                                                  # reset comboBoxDocTypeList
    self.allUserElements     = []
    self.doc = copy.deepcopy(minimalDocInForm) | self.doc
    if self.flagNewDoc:
      self.doc['name'] = ''
    if 'branch' in self.doc:
      visibilityIcon = all(all(branch['show']) for branch in self.doc['branch'])
      self.visibilityText = QLabel('' if visibilityIcon else 'HIDDEN     \U0001F441')
      self.btnDuplicate.setHidden(self.doc['branch'][0]['path'] is not None)

    # image
    if 'image' in self.doc:
      imageWSA = QScrollArea()
      imageWSA.setWidgetResizable(True)
      imageW, self.imageL = widgetAndLayout('V', self.splitter)
      width= self.comm.configuration['GUI']['imageSizeDetails'] if hasattr(self.comm,'configuration') else 300
      Image(self.doc['image'], self.imageL, anyDimension=width)
      if 'id' in self.doc:
        imageW.setContextMenuPolicy(Qt.ContextMenuPolicy.CustomContextMenu)
        imageW.customContextMenuRequested.connect(lambda pos: initContextMenu(self, pos))
      imageWSA.setWidget(imageW)
      self.splitter.addWidget(imageWSA)
      self.setMinimumWidth(1100)
      self.setMinimumHeight(600)
    else:
      self.setMinimumWidth(600)

    # create data hierarchy node: data structure
    if self.doc['type'][0] in self.comm.docTypesTitles:
      rawData = self.comm.dataHierarchyNodes[self.doc['type'][0]]
      self.dataHierarchyNode = copy.deepcopy([dict(i) for i in rawData])
    else:
      self.dataHierarchyNode = copy.deepcopy(defaultDataHierarchyNode)
    keysDataHierarchy = [f"{i['class']}.{i['name']}" for i in self.dataHierarchyNode]
    keysDocOrg = [[str(x) for x in (f'{k}.{k1}' for k1 in self.doc[k])] if isinstance(self.doc[k], dict) else [f'.{k}']
               for k in self.doc if k not in MAIN_ORDER+['branch','qrCodes','tags']]
    for keyInDocNotHierarchy in {i for row in keysDocOrg for i in row}.difference(keysDataHierarchy):
      group = keyInDocNotHierarchy.split('.')[0]
      key = keyInDocNotHierarchy.split('.')[1]
      if not key:
        continue
      idx = len([1 for i in self.dataHierarchyNode if i['class']==group])
      self.dataHierarchyNode.append({'docType': self.doc['type'][0], 'class':group, 'idx':str(idx), 'name':key,
                                     'list':'', 'mandatory':'', 'unit':''})
    #TODO: TEMPORARY CHECK: REMOVE 2026
    allKeys = {'docType', 'class', 'idx', 'name', 'unit', 'mandatory', 'list'}
    if any(allKeys.difference(i.keys()) for i in self.dataHierarchyNode):
      #mask = [allKeys.difference(i.keys()) for i in self.dataHierarchyNode]
      raise ValueError('dataHierarchyNode is not complete. Missing keys')
    # END TEMPORARY CHECK

    groups = {i['class'] for i in self.dataHierarchyNode}.difference({'metaVendor','metaUser'})
    # create tabs or not: depending on the number of groups
    if len(groups)>1:
      self.tabW.setParent(self)
      self.tabW.tabBarClicked.connect(self.changeTabs)
      self.splitter.addWidget(self.tabW)

    # create forms by looping
    for group in groups:
      if len(groups)==1:
        _, formL = widgetAndLayoutForm(self.splitter, 's')
      else:
        formW, formL = widgetAndLayoutForm(None, 's', top='m')
        self.tabW.addTab(formW, 'Home' if group=='' else group)
      self.formsL.append(formL)
      dataframe = pd.DataFrame(self.dataHierarchyNode)
      dataframe = dataframe[dataframe['class']==group]
      dataframe = dataframe.sort_values('idx')
      for row in dataframe.itertuples(index=False):
        key = f"{group}.{row.name}"
        defaultValue = self.doc['qrCodes'] if key=='.qrCodes' and 'qrCodes' in self.doc else \
                       self.doc.get(group, {}).get(row.name, ('','','',''))#tags, name, comment are handled separately
        elementName = f"key_{len(self.allUserElements)}"

        # case list
        if key == '.name' and not self.groupEdit:
          setattr(self, elementName, QLineEdit(self.doc.get('name','')))
          getattr(self, elementName).setValidator(QRegularExpressionValidator('[\\w\\ .-]+'))
          formL.addRow('Name', getattr(self, elementName))
          self.allUserElements.append(('name','LineEdit'))
        elif key == '.tags':
          self.tagsBarMainW, tagsBarMainL = widgetAndLayout('H', spacing='s')
          self.gradeChoices = QComboBox()                                     #part/combobox that shows grades
          self.gradeChoices.setMaximumWidth(95)
          self.gradeChoices.setStyleSheet('padding: 3px;')
          self.gradeChoices.setIconSize(QSize(0,0))
          self.gradeChoices.addItems(['none','\u2605','\u2605'*2,'\u2605'*3,'\u2605'*4,'\u2605'*5])
          gradeTag = [i for i in self.doc['tags'] if i.startswith('_')]
          gradeTagStr = '\u2605'*int(gradeTag[0][1]) if gradeTag else ''
          self.gradeChoices.setCurrentText(gradeTagStr)
          tagsBarMainL.addWidget(self.gradeChoices)
          Label('Tags:', '',  tagsBarMainL, style='margin-left: 20px;')
          tagsBarSubW = QWidget()
          flow = FlowLayout(spacing=5)
          flow.setContentsMargins(0, 7, 0, 0)
          tagsBarSubW.setLayout(flow)
          tagsBarSubW.setSizePolicy(QSizePolicy.Policy.Expanding, QSizePolicy.Policy.Preferred)
          self.tagsBarSubL = flow
          tagsBarMainL.addWidget(tagsBarSubW)
          self.otherChoices = QComboBox()                             #part/combobox that allow user to select
          self.otherChoices.setToolTip('Choose a tag or type a new one')
          self.otherChoices.setEditable(True)
          self.otherChoices.setMinimumWidth(80)
          self.otherChoices.setValidator(QRegularExpressionValidator('[a-zA-Z]\\w{1,12}'))
          self.otherChoices.setIconSize(QSize(0,0))
          self.otherChoices.setInsertPolicy(QComboBox.InsertPolicy.InsertAtBottom)
          self.otherChoices.setFocusPolicy(Qt.FocusPolicy.StrongFocus)
          tagsBarMainL.addWidget(self.otherChoices)
          formL.addRow(QLabel('Rating:'), self.tagsBarMainW)
          self.allUserElements.append(('tags',''))
          self.updateTagsBar()
          self.otherChoices.currentIndexChanged.connect(self.addTag)   #connect to slot after painting is done

        elif key in ['.comment', '.content']:
          key = key[1:]
          labelW, labelL = widgetAndLayout('V', spacing='s')
          labelL.addWidget(QLabel(key.capitalize()))
          TextButton('More', self, [Command.FOCUS_AREA, key], labelL, checkable=True)
          projectGroup = self.comm.configuration['projectGroups'][self.comm.projectGroup]
          if 'form' in projectGroup.get('addOns',{}) and projectGroup['addOns']['form']:
            TextButton('Auto', self, [Command.AUTO_COMMENT],    labelL, checkable=True)
          rightSideW, rightSideL = widgetAndLayout('V')
          setattr(self, f'buttonBarW_{key}', QWidget())
          getattr(self, f'buttonBarW_{key}').hide()
          buttonBarL = QHBoxLayout(getattr(self, f'buttonBarW_{key}'))
          for name, tooltip in [['bold','Bold text'],['italic','Italic text'],['list-ul','Bullet list'],\
                                      ['list-ol','Numbered list']]:
            IconButton(f'fa5s.{name}', self, [Command.BUTTON_BAR, name, key], buttonBarL, tooltip)
          for i in range(1,4):
            icon = f'mdi.format-header-{str(i)}'
            IconButton(icon, self, [Command.BUTTON_BAR, f'heading{str(i)}', key], buttonBarL, f'Heading {str(i)}')
          rightSideL.addWidget(getattr(self, f'buttonBarW_{key}'))
          textStr = self.doc.get(key, '')
          for k,v in SQLiteTranslationDict.items():
            textStr = textStr.replace(v,k)
          setattr(self, f'textEdit_{key}', TextEditor(textStr))
          getattr(self, f'textEdit_{key}').setAccessibleName(key)
          getattr(self, f'textEdit_{key}').textChanged.connect(self.textChanged)
          setattr(self, f'textShow_{key}', QTextEdit())
          getattr(self, f'textShow_{key}').setMarkdown(markdownEqualizer(self.doc.get(key, '')))
          getattr(self, f'textShow_{key}').setReadOnly(True)
          getattr(self, f'textShow_{key}').hide()
          splittedEditor = QSplitter()
          splittedEditor.setSizePolicy(QSizePolicy(QSizePolicy.Policy.Expanding, QSizePolicy.Policy.Expanding))
          splittedEditor.addWidget(getattr(self, f'textEdit_{key}'))
          splittedEditor.addWidget(getattr(self, f'textShow_{key}'))
          rightSideL.addWidget(splittedEditor)
          formL.addRow(labelW, rightSideW)
          self.allUserElements.append((key, 'comment'))
        elif key in self.skipKeys:                                                      #skip non desired ones
          continue
        elif isinstance(defaultValue, list):                                 #list of items, qrCodes in sample
          if len(defaultValue)>0 and isinstance(defaultValue[0], str):
            setattr(self, elementName, QLineEdit(' '.join(defaultValue)))
            self.allUserElements.append((key,'LineEdit'))
            formL.addRow(QLabel(key.capitalize()), getattr(self, elementName))
          else:
            logging.info('Cannot display value of key=%s: %s. Write unknown value for docID=%s',
                         key, str(defaultValue), self.doc['id'])
        elif (isinstance(defaultValue, tuple) and len(defaultValue)==4 and isinstance(defaultValue[0], str)) or \
              isinstance(defaultValue, str):                                                  #string or tuple
          dataHierarchyItem = [i for i in self.dataHierarchyNode if i['class']==group and f"{i['class']}.{i['name']}"==key]
          if len(dataHierarchyItem)!=1:
            raise ValueError('more than one dataHierarchyItem')
          label = dataHierarchyItem[0]['name'].capitalize()
          if isinstance(defaultValue, str):
            value = defaultValue
          else:                                                                                         #tuple
            value = defaultValue[0]
            label += '' if defaultValue[1] is None or defaultValue[1]=='' else f' [{defaultValue[1]}]'
            label += '' if defaultValue[3] is None or defaultValue[3]=='' else f'&nbsp;<b><a href="{defaultValue[3]}">&uArr;</a></b>'
          if dataHierarchyItem[0]['list'] or isDocID(value):                                                    #choice dropdown
            setattr(self, elementName, QComboBox())
            if ',' in dataHierarchyItem[0]['list']:                             #dataHierarchy-defined choices
              getattr(self, elementName).addItems(dataHierarchyItem[0]['list'].split(','))
              getattr(self, elementName).setCurrentText(value)
            else:                                                                        #choice among docType
              listDocType = dataHierarchyItem[0]['list'] or dataHierarchyItem[0]['docType']
              if listDocType not in self.comboBoxDocTypeList:          # if listDocType already exists in dict
                self.comm.uiRequestTable.emit(listDocType, '', True)
                self.comboBoxDocTypeList[listDocType] = (getattr(self, elementName), value)
            self.allUserElements.append((key,'ComboBox'))
          elif isDocID(value):
            continue
          else:
            setattr(self, elementName, QLineEdit(value))
            self.allUserElements.append((key,'LineEdit'))
          formLabelW = QLabel(label)
          formLabelW.setOpenExternalLinks(True)
          formLabelW.setTextInteractionFlags(Qt.TextInteractionFlag.LinksAccessibleByMouse)
          formL.addRow(formLabelW, getattr(self, elementName))
        else:
          print(f"**WARNING dialogForm: unknown value type. key:{key}, type:{type(defaultValue)}")
        if group in self.doc and row.name in self.doc[group]:
          del self.doc[group][row.name]
          if not self.doc[group]:
            del self.doc[group]
      if group == '':
        # individual key-value items
        self.keyValueListW, self.keyValueListL = widgetAndLayoutForm(None, 's')
        self.keyValueListW.hide()
        self.keyValueLabel = QLabel('Key - values')
        self.keyValueLabel.hide()
        formL.addRow(self.keyValueLabel, self.keyValueListW)
        ### add extra questions at bottom of form
        # project change
<<<<<<< HEAD
        if self.allowProjectChange:
          if not self.allowProjectUnassign and self.projectComboBox.count()>1:
            self.projectComboBox.removeItem(0)
=======
        if self.doc['type'][0]!='x0':
>>>>>>> b4ad309a
          formL.addRow(QLabel('Project'), self.projectComboBox)
        # docType change
        if self.allowDocTypeChange:                                                 #if not-new and non-folder
          self.docTypeComboBox = QComboBox()
          self.docTypeComboBox.addItem('- no change -', userData='')
          for key1, value1 in self.comm.docTypesTitles.items():
            if key1[0]!='x':
              self.docTypeComboBox.addItem(value1['title'], userData=key1)
          self.docTypeComboBox.addItem('_UNIDENTIFIED_', userData='-')
          formL.addRow(QLabel('Item type'), self.docTypeComboBox)
    if [i for i in self.doc if i.startswith('_') and i not in ['_projectID']]:
      logging.error('There should not be "_" in a doc: %s', str(self.doc), exc_info=True)


  def autosave(self) -> None:
    """ Autosave comment to file """
    if self.comm.configuration['GUI']['autosave'] == 'No':
      return
    subContent = {'name':getattr(self, f"key_{self.allUserElements.index(('name','LineEdit'))}").text().strip(),
                  'tags':self.doc['tags']}
    for idx, (key, guiType) in enumerate(self.allUserElements):
      if key in ['tags', 'name']:
        continue
      elementName = f"key_{idx}"
      if key in ['comment','content']:
        subContent[key] = getattr(self, f'textEdit_{key}').toPlainText().strip()
      elif key in self.skipKeys:
        continue
      elif guiType=='ComboBox':
        valueNew = getattr(self, elementName).currentText()
        dataNew  = getattr(self, elementName).currentData()                 #if docID is stored in currentData
<<<<<<< HEAD
        if ((dataNew is not None and isDocID(dataNew)) or dataNew==''):
=======
        if ((dataNew is not None and isDocID(dataNew))
            or dataNew==''):
>>>>>>> b4ad309a
          subContent[key] = dataNew
        elif valueNew!='- no link -' or dataNew is None:
          subContent[key] = valueNew
      else:                                                                                 #normal text field
        subContent[key] = getattr(self, elementName).text().strip()
    # skip QCombobox items since cannot be sure that next from has them and they are easy to recreate
    if (Path.home()/'.pastaELN.temp').is_file():
      with open(Path.home()/'.pastaELN.temp', encoding='utf-8') as fTemp:
        content = json.loads(fTemp.read())
    else:
      content = {}
    content[self.doc.get('id', '')] = subContent
    with open(Path.home()/'.pastaELN.temp', 'w', encoding='utf-8') as fTemp:
      fTemp.write(json.dumps(content))
    return


  def execute(self, command:list[Any]) -> None:
    """
    Event if user clicks button

    Args:
      command (list): list of commands
    """
    if isinstance(command[0], CommandMenu):
      if executeContextMenu(self, command) and self.imageL is not None:
        item = self.imageL.itemAt(0)
        if item is not None: item.widget().setParent(None)
        width=self.comm.configuration['GUI']['imageSizeDetails'] if hasattr(self.comm,'configuration') else 300
        if 'image' in self.doc:
          Image(self.doc['image'], self.imageL, anyDimension=width)
        if 'branch' in self.doc:
          visibilityIcon = all(all(branch['show']) for branch in self.doc['branch'])
          self.visibilityText.setText('' if visibilityIcon else 'HIDDEN     \U0001F441')

    elif command[0] is Command.BUTTON_BAR:
      if command[1]=='bold':
        getattr(self, f'textEdit_{command[2]}').insertPlainText('**TEXT**')
      elif command[1]=='italic':
        getattr(self, f'textEdit_{command[2]}').insertPlainText('*TEXT*')
      elif command[1]=='list-ul':
        getattr(self, f'textEdit_{command[2]}').insertPlainText('\n- item 1\n- item 2')
      elif command[1]=='list-ol':
        getattr(self, f'textEdit_{command[2]}').insertPlainText('\n1. item 1\n1. item 2')
      elif command[1].startswith('heading'):
        getattr(self, f'textEdit_{command[2]}').insertPlainText('#' * int(command[1][-1]) +' Heading\n')

    elif command[0] is Command.FOCUS_AREA:
      unknownWidget = []
      idx = 0 if self.tabW.count()==0 else self.tabW.currentIndex()
      if self.allHidden:                                       #hide the special buttons and show general form
        getattr(self, f'textShow_{command[1]}').hide()
        getattr(self, f'buttonBarW_{command[1]}').hide()
        for i in range(self.formsL[idx].count()):
          item = self.formsL[idx].itemAt(i)
          widget = None if item is None else item.widget()
          if isinstance(widget, (QLabel, QComboBox, QLineEdit)):
            widget.show()
          else:
            unknownWidget.append(i)
        self.tagsBarMainW.show()
        if command[1]=='content' and len(unknownWidget)==5:#show / hide label and right-side of non-content and non-comment
          item = self.formsL[idx].itemAt(unknownWidget[0])
          if item is not None: item.widget().show()
          item = self.formsL[idx].itemAt(unknownWidget[1])
          if item is not None: item.widget().show()
        if command[1]=='comment' and len(unknownWidget)==5:
          item = self.formsL[idx].itemAt(unknownWidget[2])
          if item is not None: item.widget().show()
          item = self.formsL[idx].itemAt(unknownWidget[3])
          if item is not None:  item.widget().show()
        if self.keyValueListL is not None and self.keyValueListL.count() == 0:
          self.keyValueLabel.hide()
          self.keyValueListW.hide()
      else:                                   #show buttons to allow for easy markdown edit; hide general form
        getattr(self, f'textShow_{command[1]}').show()
        getattr(self, f'buttonBarW_{command[1]}').show()
        for i in range(self.formsL[idx].count()):
          item = self.formsL[idx].itemAt(i)
          widget = None if item is None else item.widget()
          if isinstance(widget, (QLabel, QComboBox, QLineEdit)):
            widget.hide()
          else:
            unknownWidget.append(i)
        self.tagsBarMainW.hide()
        if command[1]=='content' and len(unknownWidget)==5:
          item = self.formsL[idx].itemAt(unknownWidget[0])
          if item is not None: item.widget().hide()
          item = self.formsL[idx].itemAt(unknownWidget[1])
          if item is not None: item.widget().hide()
        if command[1]=='comment' and len(unknownWidget)==5:
          item = self.formsL[idx].itemAt(unknownWidget[2])
          if item is not None: item.widget().hide()
          item = self.formsL[idx].itemAt(unknownWidget[3])
          if item is not None: item.widget().hide()
      self.allHidden = not self.allHidden

    elif command[0] is Command.AUTO_COMMENT:
      try:
        text  = f'\n{"-"*20}\n'
        text += callAddOn('form_auto', self.comm, self.doc, self)
        text += f'\n{"-"*20}\n'
        self.textEdit_comment.insertPlainText(text)                               # type: ignore[attr-defined]
      except Exception:
        pass

    elif command[0] is Command.FORM_CANCEL:
      if self.comm. configuration['GUI']['autosave'] == 'Yes':
        ret = QMessageBox.critical(self, 'Warning', 'You will lose the entered information. Do you want to '+
          'save everything to a temporary location?',
          QMessageBox.StandardButton.Cancel | QMessageBox.StandardButton.No | QMessageBox.StandardButton.Yes,
          QMessageBox.StandardButton.No)
        if ret==QMessageBox.StandardButton.Cancel:
          return
        if ret==QMessageBox.StandardButton.Yes:
          self.autosave()
      self.checkThreadTimer.stop()
      self.reject()

    elif command[0] in (Command.FORM_SAVE, Command.FORM_SAVE_NEXT, Command.FORM_SAVE_DUPL):
      self.checkThreadTimer.stop()
      if (Path.home()/'.pastaELN.temp').is_file():                               #if there is a temporary file
        with open(Path.home()/'.pastaELN.temp', encoding='utf-8') as fTemp:
          content = json.loads(fTemp.read())
          if self.doc.get('id', '') in content:            #if there is an ID in content -> unique identifier?
            del content[self.doc.get('id', '')]                                                # delete the ID
        with open(Path.home()/'.pastaELN.temp', 'w', encoding='utf-8') as fTemp:  #reopen temporary file again
          fTemp.write(json.dumps(content))

      # loop through all the subitems
      # rating
      rating = self.gradeChoices.currentText()
      self.doc['tags'] = [i for i in self.doc['tags'] if not i.startswith('_')]       # filter out old ratings
      if rating != 'none':
        self.doc['tags'].append(f'_{len(rating)}')
      for idx, (key, guiType) in enumerate(self.allUserElements):
        elementName = f"key_{idx}"
        valueOld = self.doc.get(key, '')
        group, subItem = key.split('.') if '.' in key else '', key
        if [i['mandatory'] for i in self.dataHierarchyNode if i['class']==group and i['name']==subItem] == ['T'] and \
          getattr(self, elementName).text().strip()=='':
          print(f'**ERROR group:{group}| key:{key}| subItem:{subItem}: mandatory field is empty')
          showMessage(self, 'Error', f'The created item must have a valid {subItem}')
          return
        if key=='name':
          self.doc['name'] = getattr(self, elementName).text().strip()
        elif key in ('tags'):                                                          #tags are already saved
        #     'image', 'metaVendor', 'metaUser' or not hasattr(self, f'key_{key}') and not hasattr(self, f'textEdit_{key}')):
          continue
        elif key == '.qrCodes':
          self.doc['qrCodes'] = getattr(self, elementName).text().strip().split('/')
        elif key in ('comment','content'):
          text = getattr(self, f'textEdit_{key}').toPlainText().strip()
          if '_ids' not in self.doc or text:                             #if group edit, text has to have text
            self.doc[key] = text
            if key == 'content' and 'branch' in self.doc:
              for branch in self.doc['branch']:
                if branch['path'] is not None and branch['path'].endswith('.md'):
                  with open(self.comm.basePath/branch['path'], 'w', encoding='utf-8') as fOut:
                    fOut.write(self.doc['content'])
                  logging.debug('Wrote new content to %s',branch['path'])
                elif branch['path'] is not None:
                  showMessage(self, 'Information', 'Did update the database but not the file on harddisk, since PASTA-ELN cannot write this format')
        elif isinstance(valueOld, list):                     #items that are comma separated in the text-field
          self.doc[key] = getattr(self, elementName).text().strip().split(' ')
        elif isinstance(valueOld, str):
          if guiType=='ComboBox':
            valueNew = getattr(self, elementName).currentText()
            dataNew  = getattr(self, elementName).currentData()             #if docID is stored in currentData
<<<<<<< HEAD
            if ((dataNew is not None and isDocID(dataNew)) or dataNew==''):
=======
            if ((dataNew is not None and isDocID(dataNew))
                or dataNew==''):
>>>>>>> b4ad309a
              self.doc[key] = dataNew
            elif valueNew!='- no link -' or dataNew is None:
              self.doc[key] = valueNew
          else:                                                                             #normal text field
            self.doc[key] = getattr(self, elementName).text().strip()
        # elif valueOld is None and key in self.doc:  #important entry, set to empty string
        #   self.doc[key]=''
        #   print('Is this really needed?')
        else:
          logging.error('Unknown value type %s %s',key, valueOld, exc_info=True)
      # new key-value pairs
      keyValueList = [self.keyValueListL.itemAt(i).widget().text() for i in range(self.keyValueListL.count())]# type: ignore[union-attr]
      keyValueDict = dict(zip(keyValueList[::2],keyValueList[1::2] ))
      keyValueDict = {f'.{k}':v for k,v in keyValueDict.items() if k}
      self.doc = keyValueDict | self.doc
      # ---- if project changed: only branch save; remaining data still needs saving
      newProjID = [self.projectComboBox.currentData()] if self.projectComboBox.currentData() else []
      # ---- if docType changed: save; no further save to db required ----
      if self.docTypeComboBox.currentData() != '' and self.docTypeComboBox.currentData() is not None:
        self.doc['type'] = [self.docTypeComboBox.currentData()]

      docBackup = copy.deepcopy(self.doc)                                           # for duplicate, save&next
      if self.groupEdit:                                                                        # group update
        if 'name' in self.doc:
          del self.doc['name']
        if not self.doc['tags']:
          del self.doc['tags']                                # remove empty tags to not overwrite already set
        self.doc = {k:v for k,v in self.doc.items() if v}                             # filter out empty items
        for docID in self.allDocIDsCopy:
          self.comm.uiRequestTask.emit(Task.EDIT_DOC, {'doc':self.doc|{'id':docID}, 'newProjID':newProjID})
      elif 'id' in self.doc:                                                          # default update on item
        self.comm.uiRequestTask.emit(Task.EDIT_DOC, {'doc':self.doc, 'newProjID':newProjID})
      else:                                                                               # create new dataset
        if newProjID==['NONE']:
          newProjID = []
        self.comm.uiRequestTask.emit(Task.ADD_DOC, {'hierStack':newProjID, 'docType':self.doc['type'][0],
                                                    'doc':self.doc})
      self.doc = docBackup
      #!!! NO updates / redraw here since one does not know from where form came
      # e.g. sequential edit cannot have redraw here
      if command[0] in [Command.FORM_SAVE_NEXT, Command.FORM_SAVE_DUPL]:
        for delKey in [i for i in self.doc.keys() if i in ['id'] or i.startswith('meta')]: # delete these keys
          del self.doc[delKey]
        if command[0] is Command.FORM_SAVE_NEXT:
          self.comm.changeTable.emit(self.doc['type'][0], '')
      else:
        self.accept()                                                                                   #close
        self.close()

    elif command[0] is Command.FORM_ADD_KV and self.keyValueListL is not None:
      self.keyValueLabel.show()
      self.keyValueListW.show()
      self.keyLabels.append(QLineEdit(''))
      self.keyLabels[-1].setPlaceholderText('key')
      self.keyLabels[-1].setToolTip('Key (leave empty to delete key-value pair)')
      self.keyLabels[-1].setValidator(QRegularExpressionValidator('[a-zA-Z0-9]\\S+'))
      self.values.append(QLineEdit(''))
      self.values[-1].setPlaceholderText('value')
      self.keyValueListL.addRow(self.keyLabels[-1], self.values[-1])

    elif command[0] is Command.FORM_SHOW_DOC:
      doc = copy.deepcopy(self.doc)
      if 'image' in doc:
        del doc['image']
      # get history
      history = None
      @Slot(str,pd.DataFrame)
      def receiveData(cmd:str, df:pd.DataFrame) -> None:
        """ Slot to receive data
        Args:
          cmd (str): command
          df (pd.DataFrame): dataframe
        """
        nonlocal history
        history = {i[1]:i[2] for i in df.itertuples()}
      self.comm.backendThread.worker.beSendSQL.connect(receiveData)
      docID = self.doc['id']
      sqlCmd = f"SELECT date, change FROM changes WHERE id=='{docID}'"
      self.comm.uiSendSQL.emit([{'type':'get_df', 'cmd':sqlCmd}])
      while history is None:
        time.sleep(0.1)
      messageWindow = ScrollMessageBox('Details', {'current':doc,'history':history},
                                       style='QScrollArea{min-width:600 px; min-height:400px}')
      messageWindow.exec()

    else:
      logging.error('Unknown Command %s', command, exc_info=True)
    return


  def textChanged(self) -> None:
    """
    Text changed in editor -> update the display on the right
    """
    key = self.sender().accessibleName()                                                        # type: ignore
    getattr(self, f'textShow_{key}').setMarkdown(markdownEqualizer(getattr(self, f'textEdit_{key}').toPlainText()))
    return

  def delTag(self, _:str, tag:str) -> None:
    """
    Clicked button to delete tag
    """
    self.doc['tags'].remove(tag)
    self.updateTagsBar()
    return

  def addTag(self, tag:Union[str,int]) -> None:
    """
    Clicked to add tag. Since one needs to use indexChanged to allow the user to enter text, that delivers a int. To allow to differentiate
    between both comboboxes, they cannot be the same (both int), hence grades has to be textChanged

    Args:
      tag (str, int): index (otherTags) or text (grades)
    """
    if isinstance(tag, str):                                                                # text from grades
      if tag!='':
        self.doc['tags'] = [i for i in self.doc['tags'] if i[0]!='_']
        self.doc['tags'] += [f'_{len(tag)}']
        self.gradeChoices.setCurrentText('')
    elif tag<1:                                                                   # zero index from other-tags
      return
    else:
      tag = self.otherChoices.currentText()
      if tag not in self.doc['tags']:
        self.doc['tags'] += [tag]
      self.otherChoices.setCurrentText('')
    self.updateTagsBar()
    return

  def updateTagsBar(self) -> None:
    """
    After creation, tag removal, tag addition: update the information on screen
    """
    if self.tagsBarSubL is None:
      return
    #update tags
    for i in reversed(range(self.tagsBarSubL.count())):
      item = self.tagsBarSubL.itemAt(i)
      if item is not None: item.widget().setParent(None)
    for tag in (self.doc['tags'] if 'tags' in self.doc else []):
      if not re.match(r'^_\d$', tag):
        Label(tag, 'h3', self.tagsBarSubL, self.delTag, tag, 'click to remove')
    #update choices in combobox
    tagsSet = {i for i in self.tagsAllList if i[0]!='_'}
    newChoicesList = ['']+list(tagsSet.difference([i for i in self.doc['tags'] if i[0]!='_']))
    self.otherChoices.clear()
    self.otherChoices.addItems(newChoicesList)
    return


  def changeTabs(self, idx:int) -> None:
    """
    Clicked on tabs to change to different one

    Args:
      idx (int): index of tab that was clicked
    """
    if idx == 0:
      self.btnAddKWPairs.show()
    else:
      self.btnAddKWPairs.hide()
    return

  def reject(self) -> None:
    """ Reject the dialog, stop the thread and disconnect signals """
    warnings.filterwarnings('ignore', category=RuntimeWarning)
    if hasattr(self.comm, 'backendThread') and self.comm.backendThread.worker is not None:
      self.comm.backendThread.worker.beSendDoc.disconnect(self.onGetData)
      self.comm.backendThread.worker.beSendTable.disconnect(self.onGetTable)
    self.checkThreadTimer.stop()
    super().reject()


  def accept(self) -> None:
    """ Accept the dialog, stop the thread and disconnect signals """
    warnings.filterwarnings('ignore', category=RuntimeWarning)
    if hasattr(self.comm, 'backendThread') and self.comm.backendThread.worker is not None:
      self.comm.backendThread.worker.beSendDoc.disconnect(self.onGetData)
      self.comm.backendThread.worker.beSendTable.disconnect(self.onGetTable)
    self.checkThreadTimer.stop()
    super().accept()


class Command(Enum):
  """ Commands used in this file """
  BUTTON_BAR       = 1
  CHANGE_EXTRACTOR = 2
  SAVE_IMAGE       = 3
  OPEN_FILEBROWSER = 4
  OPEN_EXTERNAL    = 5
  FOCUS_AREA       = 6
  AUTO_COMMENT     = 7
  FORM_SAVE        = 8
  FORM_CANCEL      = 9
  FORM_ADD_KV      = 10
  FORM_SHOW_DOC    = 11
  FORM_SAVE_NEXT   = 12
  FORM_SAVE_DUPL   = 13<|MERGE_RESOLUTION|>--- conflicted
+++ resolved
@@ -49,11 +49,8 @@
     if len(self.allDocIDs)>1:                                                                   #if group edit
       self.allowDocTypeChange = all(docID[0] != 'x' for docID in self.allDocIDs)
     self.allowDocTypeChange = self.allowDocTypeChange and not self.flagNewDoc
-<<<<<<< HEAD
     self.allowProjectChange = True
     self.allowProjectUnassign = True
-=======
->>>>>>> b4ad309a
 
     # GUI elements
     if self.flagNewDoc:
@@ -190,12 +187,9 @@
         self.doc = {i:'' for i in intersection}
         self.doc['tags'] = []
         self.doc['type'] = docType
-<<<<<<< HEAD
       self.allowProjectChange = self.allowProjectChange and self.doc['type'][0]!='x0'# none of the items can be a project
       if doc['branch'][0]['path']:
         self.allowProjectUnassign = False
-=======
->>>>>>> b4ad309a
     if len(self.allDocIDs)==0:
       self.paint()
 
@@ -455,13 +449,9 @@
         formL.addRow(self.keyValueLabel, self.keyValueListW)
         ### add extra questions at bottom of form
         # project change
-<<<<<<< HEAD
         if self.allowProjectChange:
           if not self.allowProjectUnassign and self.projectComboBox.count()>1:
             self.projectComboBox.removeItem(0)
-=======
-        if self.doc['type'][0]!='x0':
->>>>>>> b4ad309a
           formL.addRow(QLabel('Project'), self.projectComboBox)
         # docType change
         if self.allowDocTypeChange:                                                 #if not-new and non-folder
@@ -493,12 +483,7 @@
       elif guiType=='ComboBox':
         valueNew = getattr(self, elementName).currentText()
         dataNew  = getattr(self, elementName).currentData()                 #if docID is stored in currentData
-<<<<<<< HEAD
         if ((dataNew is not None and isDocID(dataNew)) or dataNew==''):
-=======
-        if ((dataNew is not None and isDocID(dataNew))
-            or dataNew==''):
->>>>>>> b4ad309a
           subContent[key] = dataNew
         elif valueNew!='- no link -' or dataNew is None:
           subContent[key] = valueNew
@@ -668,12 +653,7 @@
           if guiType=='ComboBox':
             valueNew = getattr(self, elementName).currentText()
             dataNew  = getattr(self, elementName).currentData()             #if docID is stored in currentData
-<<<<<<< HEAD
             if ((dataNew is not None and isDocID(dataNew)) or dataNew==''):
-=======
-            if ((dataNew is not None and isDocID(dataNew))
-                or dataNew==''):
->>>>>>> b4ad309a
               self.doc[key] = dataNew
             elif valueNew!='- no link -' or dataNew is None:
               self.doc[key] = valueNew
