""" Python Backend: all operations with the filesystem are here """
import importlib
import json
import logging
import os
import sys
import tempfile
import traceback
from datetime import datetime, timezone
from pathlib import Path
from threading import Thread
from typing import Any, Optional, Union
from urllib import request

from .database import Database
<<<<<<< HEAD
from .sqlite import SqlLiteDB
from .miscTools import upOut, createDirName, generic_hash, camelCase
from .handleDictionaries import fillDocBeforeCreate, diffDicts
=======
from .fixedStringsJson import configurationGUI, defaultConfiguration
from .handleDictionaries import diffDicts, fillDocBeforeCreate
from .miscTools import camelCase, createDirName, generic_hash, upOut
>>>>>>> d974ef37
from .miscTools import outputString
from .mixin_cli import CLI_Mixin


class Backend(CLI_Mixin):
  """
  PYTHON BACKEND
  """

  def __init__(self, defaultProjectGroup:str='', **kwargs:int):
    """
    open server and define database

    Args:
        defaultProjectGroup (string): name of configuration / project-group used; if not given, use the one defined by 'defaultProjectGroup' in config file
        **kwargs (dict): additional parameters
          - initViews (bool): initialize views at startup
          - resetDataHierarchy (bool): reset dataHierarchy on database from one on file
    """
    #initialize basic values
    self.hierStack:list[str] = []
    self.alive               = True
    self.cwd:Optional[Path]  = Path('.')
    self.initialize(defaultProjectGroup, **kwargs)


  def initialize(self, defaultProjectGroup:str="", **kwargs:int) -> None:
    """
    initialize or reinitialize server and define database

    Args:
        defaultProjectGroup (string): name of configuration / project-group used; if not given, use the one defined by 'defaultProjectGroup' in config file
        **kwargs (dict): additional parameters
          - initViews (bool): initialize views at startup
          - resetDataHierarchy (bool): reset dataHierarchy on database from one on file
    """
    configFileName = Path.home()/'.pastaELN_v3.json'
    self.configuration = defaultConfiguration
    if configFileName.is_file():
      with open(configFileName,'r', encoding='utf-8') as confFile:
        self.configuration |= json.load(confFile)
    for _, items in configurationGUI.items():
      for k,v in items.items():
        if k not in self.configuration['GUI']:
          self.configuration['GUI'][k] = v[1]
    if self.configuration['version']!=3:
      print('**ERROR Configuration file does not exist or version is not 2')
      return
    if not defaultProjectGroup:
      defaultProjectGroup = self.configuration['defaultProjectGroup']
    if defaultProjectGroup not in self.configuration['projectGroups']:
      raise ValueError('BadConfigurationFileError')
    projectGroup = self.configuration['projectGroups'][defaultProjectGroup]
    if 'user' in projectGroup['local']:
      n,s = projectGroup['local']['user'], projectGroup['local']['password']
    else:
      n,s = upOut(projectGroup['local']['cred'])[0].split(':')
    databaseName = projectGroup['local']['database']
    # directories
    #    self.basePath (root of directory tree) is root of all projects
    #    self.cwd changes during program but is similarly the full path from root
    self.basePath      = Path(projectGroup['local']['path'])
    self.cwd           = Path(projectGroup['local']['path'])
    self.extractorPath = Path(self.configuration['extractorDir'])
    sys.path.append(str(self.extractorPath))  #allow extractors
    # decipher miscellaneous configuration and store
    self.userID   = self.configuration['userID']
    # start database
<<<<<<< HEAD
    self.db = SqlLiteDB(self.configuration, basePath=self.basePath)
=======
    self.db = Database(n,s,databaseName, self.configuration, basePath=self.basePath)
    if not hasattr(self.db, 'databaseName'):  #not successful database creation
      raise SystemError('Bad couchdb setup')
    if kwargs.get('initViews', False):
      self.db.initDocTypeViews(self.configuration['tableColumnsMax'])
>>>>>>> d974ef37
    # internal hierarchy structure
    self.hierStack = []
    self.alive     = True
    return


  def exit(self, deleteDB:bool=False) -> None:
    """
    Shutting down things

    Args:
      deleteDB (bool): remove database
    """
    self.db.exit(deleteDB)
    self.alive     = False
    return


  ######################################################
  ### Change in database
  ######################################################
  def editData(self, doc:dict[str,Any]) -> None:
    """
    Edit data from version 2 information flow by wrapping addData

    Args:
      doc (dict): dict to save
    """
    doc = dict(doc)
    if doc['-branch'][0]['path'] is None:
      self.cwd     = None
    else:
      self.cwd     = self.basePath/doc['-branch'][0]['path']
    self.hierStack = doc['-branch'][0]['stack']+[doc['_id']]
    doc['childNum']= doc['-branch'][0]['child']
    # change content
    self.addData('-edit-', doc)
    # change folder-name in database of all children
    if doc['-type'][0][0]=='x' and self.cwd is not None:
      items = self.db.getView('viewHierarchy/viewPaths',
                              startKey=f'{self.cwd.relative_to(self.basePath).as_posix()}/')
      for item in items:
        t = Thread(target=self.threadParallel, args=(item, doc))
        t.start()
    self.cwd = self.basePath #reset to sensible before continuing
    self.hierStack = []
    return


  def threadParallel(self, item:dict[str,Any], doc:dict[str,Any]) -> None:
    """ internal function to process items and documents in parallel: rename folders on the disk

    Args:
      item (dict): item of current item to process
      doc (dict):  parents documents
    """
    oldPathParts = item['key'].split('/')
    newPathParts = doc['-branch']['path'].split('/')
    newPath = '/'.join(newPathParts+oldPathParts[len(newPathParts):]  )
    if newPath != item['key']:  # for-loop could also be implemented in parallel
      # print(item['id']+'  old='+item['key']+'  branch='+str(item['value'][-1])+\
      #      '  child='+str(item['value'][-3])+'  new='+newPath)
      self.db.updateBranch(item['id'], item['value'][-1], item['value'][-3], path=newPath)
    return


  def addData(self, docType:str, doc:dict[str,Any], hierStack:list[str]=[], localCopy:bool=False,
              forceNewImage:bool=False) -> str:
    """
    Save doc to database, also after edit

    Args:
        docType (string): docType to be stored, subtypes are / separated; or '-edit-'
        doc (dict): to be stored
        hierStack (list): hierStack from external functions
        localCopy (bool): copy a remote file to local version
        forceNewImage (bool): create new image in any case

    Returns:
        str: docID, empty string if failure
    """
    doc['-user']  = self.userID
    childNum     = doc.pop('childNum',None)
    path         = None
    oldPath      = None
    operation    = 'c'  #operation of branch/path
    if docType == '-edit-':
      edit = True
      if '-type' not in doc:
        doc['-type'] = [f'x{len(self.hierStack)}']
      if not hierStack:
        hierStack = self.hierStack
      if '_id' not in doc:
        doc['_id'] = hierStack[-1]
      if len(hierStack)>0 and doc['-type'][0][0]=='x':
        hierStack  = hierStack[:-1]
        oldPath    =  doc['-branch'][0]['path']
      elif '-branch' in doc:
        hierStack   = doc['-branch'][0]['stack']
    else:  #new doc
      edit = False
      doc['-type'] = docType.split('/')
      if len(hierStack) == 0:
        hierStack = self.hierStack
    logging.debug((((
        f'Add/edit data in cwd:{str(self.cwd)} with stack:{str(hierStack)} and name: '
        + doc['-name']) + ' type:') + str(doc['-type']) + ' and edit: ') +
                  str(edit))

    # collect structure-doc and prepare
    if doc['-type'][0] and doc['-type'][0][0]=='x' and doc['-type'][0]!='x0' and childNum is None:
      #should not have childnumber in other cases
      thisStack = ' '.join(hierStack)
      view = self.db.getView('viewHierarchy/viewHierarchy', startKey=thisStack) #not faster with cT.getChildren
      childNum = 0
      for item in view:
        if item['value'][1][0]=='x0' or item['value'][1][0][0]!='x':
          continue
        if thisStack == ' '.join(item['key'].split(' ')[:-1]): #remove last item from string
          childNum += 1

    # find path name on local file system; name can be anything
    if self.cwd is not None and '-name' in doc:
      if doc['-type'][0] and doc['-type'][0][0]=='x':
        #project, step, task
        if doc['-type'][0]=='x0':
          childNum = 0
        #parentDir
        #  edit: cwd of the project/step/task: remove last directory from cwd (since cwd contains a / at end: remove two)
        #  new: below the current project/step/task
        parentDirectory = self.cwd.parent if edit else self.cwd
        path = parentDirectory/createDirName(doc['-name'],doc['-type'][0],childNum) #update,or create (if new doc, update ignored anyhow)
        operation = 'u'
      else:
        #measurement, sample, procedure
        shasum = ''
        if '://' in doc['-name']:                           #make up name
          if localCopy:
            baseName  = Path(doc['-name']).stem
            extension = Path(doc['-name']).suffix
            path = self.cwd/(camelCase(baseName)+extension)
            request.urlretrieve(doc['-name'], path)
            doc['-name'] = camelCase(baseName)+extension
          else:
            path = Path(doc['-name'])
            try:
              shasum  = generic_hash(path)
            except Exception:
              print('**ERROR bad01: fetch remote content failed. Data not added')
              return ''
        elif doc['-name']!='' and (self.basePath/doc['-name']).is_file():          #file exists
          path = self.basePath/doc['-name']
          doc['-name'] = Path(doc['-name']).name
        elif doc['-name']!='' and (self.cwd/doc['-name']).is_file():               #file exists
          path = self.cwd/doc['-name']
        elif '-branch' in doc:
          if len(doc['-branch'])==1:
            if doc['-branch'][0]['path'] is not None and (self.basePath/doc['-branch'][0]['path']).is_file():
              path = self.basePath/doc['-branch'][0]['path']
          else:
            logging.warning('backend: add document with multiple branches'+str(doc['-branch']) )
        else:                                                                     #make up name
          shasum  = '-'
        if shasum!='-' and path is not None:
          if shasum == '':
            shasum = generic_hash(path, forceFile=True)
          view = self.db.getView('viewIdentify/viewSHAsum',shasum)
          if len(view)==0 or forceNewImage:  #measurement not in database: create doc
            self.useExtractors(path,shasum,doc)  #create image/content
            # All files should appear in database
            # if not 'image' in doc and not 'content' in doc and not 'otherELNName' in doc:  #did not get valuable data: extractor does not exit
            #   return ''
          if len(view)==1:  #measurement is already in database
            doc['_id'] = view[0]['id']
            doc['shasum'] = shasum
            edit = True
    # assemble branch information
    if childNum is None:
      childNum=9999
    if path is not None and path.is_absolute():
      path = path.relative_to(self.basePath)
    pathStr = None if path is None else path.as_posix()
    show = [True]*(len(hierStack)+1)
    if '-branch' in doc and len(hierStack)+1==len(doc['-branch'][0]['show']):
      show = doc['-branch'][0]['show']
    doc['-branch'] = {'stack':hierStack,'child':childNum,'path':pathStr, 'show':show, 'op':operation}
    if edit:
      #update document
      keysNone = [key for key in doc if doc[key] is None]
      doc = fillDocBeforeCreate(doc, ['--'])  #store None entries and save back since js2py gets equalizes undefined and null
      for key in keysNone:
        doc[key]=None
      doc = self.db.updateDoc(doc, doc['_id'])
    else:
      # add doc to database
      doc = fillDocBeforeCreate(doc, doc['-type'])
      doc = self.db.saveDoc(doc)

    ## adaptation of directory tree, information on disk: documentID is required
    if self.cwd is not None and doc['-type'][0][0]=='x':
      #project, step, task
      path = Path(doc['-branch'][0]['path'])
      if edit and oldPath is not None:
        if not (self.basePath/oldPath).is_dir():
          print(f'**WARNING: addData edit of folder should have oldPath and that should exist:{oldPath}'
                f'\n This can be triggered if user moved the folder.')
          return ''
        (self.basePath/oldPath).rename(self.basePath/path)
      else:
        (self.basePath/path).mkdir(exist_ok=True)   #if exist, create again; moving not necessary since directory moved in changeHierarchy
      with open(self.basePath/path/'.id_pastaELN.json','w', encoding='utf-8') as f:  #local path, update in any case
        f.write(json.dumps(doc))
    return doc['_id']


  ######################################################
  ### Disk directory/folder methods
  ######################################################
  def changeHierarchy(self, docID:Optional[str], dirName:Optional[Path]=None) -> None:
    """
    Change through text hierarchy structure
    change hierarchyStack, change directory, change stored cwd

    Args:
        docID (string): information on how to change
        dirName (string): change into this directory (absolute path given). For if data is moved
    """
    logging.debug('changeHierarchy should only be used in CLI mode')
    if self.cwd is None:
      return
    if docID is None or (docID[0]=='x' and docID[1]!='-'):  #cd ..: none. close 'project', 'task'
      self.hierStack.pop()
      self.cwd = self.cwd.parent
    elif dirName is None:  # existing ID is given: open that
      doc = self.db.getDoc(docID)
      self.cwd = self.basePath/doc['-branch'][0]['path']
      self.hierStack = doc['-branch'][0]['stack']+[docID]
    else:
      self.cwd = dirName
      self.hierStack.append(docID)
    return


  def scanProject(self, progressBar:Any , projID:str, projPath:str='') -> None:
    """ Scan directory tree recursively from project/...
    - find changes on file system and move those changes to DB
    - use .id_pastaELN.json to track changes of directories, aka projects/steps/tasks
    - use shasum to track changes of measurements etc. (one file=one shasum=one entry in DB)
    - create database entries for measurements in directory
    - move/copy/delete allowed as the doc['path'] = list of all copies
      doc['path'] is adopted once changes are observed

    Args:
      progressBar (QProgressBar): gui - qt progress bar
      projID (str): project's docID
      projPath (str): project's path from basePath; if not given, will be determined

    Raises:
      ValueError: could not add new measurement to database
    """
    progressBar.show()
    self.hierStack = [projID]
    if not projPath:
      projPath = self.db.getDoc(projID)['-branch'][0]['path']
    self.cwd = self.basePath/projPath
    rerunScanTree = False
    #prepare lists and start iterating
    inDB_all = self.db.getView('viewHierarchy/viewPaths')
    pathsInDB_x    = [i['key'] for i in inDB_all if i['value'][1][0][0]=='x']  #all structure elements: task, subtasts
    pathsInDB_data = [i['key'] for i in inDB_all if i['value'][1][0][0]!='x']
    filesCountSum = sum(len(files) for (r, d, files) in os.walk(self.cwd))
    filesCount = 0
    for root, dirs, files in os.walk(self.cwd, topdown=True):
      #find parent-document
      self.cwd = Path(root).relative_to(self.basePath)
      if self.cwd.name.startswith('trash_'):
        del dirs
        del files
        continue
      parentIDs = [i for i in inDB_all if i['key']==self.cwd.as_posix()]
      if not parentIDs: #skip newly moved folder, will be scanned upon re-scanning
        continue
      parentID = parentIDs[0]['id']
      parentDoc = self.db.getDoc(parentID)
      hierStack = parentDoc['-branch'][0]['stack']+[parentID]
      # handle directories
      for dirName in dirs[::-1]: #sorted forward in Linux
        if dirName.startswith('.') or dirName.startswith('trash_'):
          continue
        path = (Path(root)/dirName).relative_to(self.basePath).as_posix()
        if path in pathsInDB_x: #path already in database
          pathsInDB_x.remove(path)
          continue
        if (self.basePath/path/'.id_pastaELN.json').is_file(): # update branch: path and stack
          with open(self.basePath/path/'.id_pastaELN.json', 'r', encoding='utf-8') as fIn:
            doc = json.loads(fIn.read())
          if (self.basePath/doc['-branch'][0]['path']).parent.as_posix()  == root and \
               doc['-branch'][0]['stack']==hierStack:
            # special case: user wants to have a different directory name in same folder: then the child-number should not change
            childNum = doc['-branch'][0]['child']
            newPath = path
          else:
            #determine childNumber
            thisStack = ' '.join(hierStack)
            view = self.db.getView('viewHierarchy/viewHierarchy', startKey=thisStack)
            childNum = 0
            for item in view:
              if item['value'][1][0]=='x0' or item['value'][1][0][0]!='x':
                continue
              if thisStack == ' '.join(item['key'].split(' ')[:-1]): #remove last item from string
                childNum += 1
            newPath = '/'.join(path.split('/')[:-1])+'/'+createDirName(doc['-name'],doc['-type'][0],childNum) #update,or create (if new doc, update ignored anyhow)
            if (self.basePath/newPath).exists():                     #can be either file or directory
              print("**ERROR new path should not exist",newPath)
            else:
              (self.basePath/path).rename(self.basePath/newPath)
          self.db.updateBranch(doc['_id'], 0, childNum, hierStack, newPath)
        else:
          currentID = self.addData(f'x{len(hierStack)}', {'-name': dirName}, hierStack)
          newDir = self.basePath/self.db.getDoc(currentID)['-branch'][0]['path']
          (newDir/'.id_pastaELN.json').rename(self.basePath/root/dirName/'.id_pastaELN.json') #move index file into old folder
          newDir.rmdir()                     #remove created path
          (self.basePath/root/dirName).rename(newDir) #move old to new path
        rerunScanTree = True
      # handle files
      for fileName in files:
        filesCount += 1
        progressBar.setValue(int(100*filesCount/filesCountSum))
        if fileName.startswith('.') or fileName.startswith('trash_') or '_PastaExport' in fileName:
          continue
        path = (Path(root).relative_to(self.basePath) /fileName).as_posix()
        if path in pathsInDB_data:
          logging.info('Scan: file already in DB: %s',path)
          pathsInDB_data.remove(path)
        else:
          logging.info('Scan: add file to DB: %s',path)
          self.addData('', {'-name':path}, hierStack)
    #finish method
    self.cwd = self.basePath/projPath
    orphans = [
        i for i in pathsInDB_data
        if i.startswith(f'{self.cwd.relative_to(self.basePath).as_posix()}/')
    ]
    logging.info('Scan: these files are on DB but not hard disk\n'+'\n  '.join(orphans))
    orphanDirs = [
        i for i in pathsInDB_x
        if i.startswith(f'{self.cwd.relative_to(self.basePath).as_posix()}/')
        and i != projPath
    ]
    logging.info('Scan: these directories are on DB but not hard disk\n'+'\n  '.join(orphanDirs))
    for orphan in orphans+orphanDirs:
      docID = [i for i in inDB_all if i['key']==orphan][0]['id']
      doc   = dict(self.db.getDoc(docID))
      change = None
      for branch in doc['-branch']:
        if branch['path']==orphan:
          change = {'-branch': {'op':'d', 'oldpath':branch['path'], 'path':branch['path'], 'stack':branch['stack'] }}
          break
      if change is None:
        logging.warning('Tried to remove orphan in database but could not; that can happen if user renames folder: %s', orphan)
      else:
        self.db.updateDoc(change, docID)
    #reset to initial values
    self.hierStack = []
    self.cwd = Path(self.basePath)
    if rerunScanTree:
      self.scanProject(progressBar, projID, projPath)
    progressBar.hide()
    return


  def useExtractors(self, filePath:Path, shasum:str, doc:dict[str,Any]) -> None:
    """
    get measurements from datafile: central distribution point
    - max image size defined here

    Args:
        filePath (Path): path to file
        shasum (string): shasum (git-style hash) to store in database (not used here)
        doc (dict): pass known data/measurement type, can be used to create image; This doc is altered
    """
    extension = filePath.suffix[1:]  #cut off initial . of .jpg
    if str(filePath).startswith('http'):
      absFilePath = Path(tempfile.gettempdir())/filePath.name
      with request.urlopen(filePath.as_posix().replace(':/','://'), timeout=60) as urlRequest:
        with open(absFilePath, 'wb') as f:
          try:
            f.write(urlRequest.read())
          except Exception:
            print("Error saving downloaded file to temporary disk")
    else:
      if filePath.is_absolute():
        filePath = filePath.relative_to(self.basePath)
      absFilePath = self.basePath/filePath
    pyFile = f'extractor_{extension.lower()}.py'
    pyPath = self.extractorPath/pyFile
    success = False
    if pyPath.is_file():
      success = True
      # import module and use to get data
      os.environ['QT_API'] = 'pyside2'
      import matplotlib.pyplot as plt  #IMPORTANT: NO PYPLOT OUTSIDE THIS QT_API BLOCK
      plt.clf()
      try:
        print(pyFile, absFilePath)
        module  = importlib.import_module(pyFile[:-3])
        content = module.use(absFilePath, {'main':'/'.join(doc['-type'])} )
      except Exception:
        logging.error(f'ERROR with extractor {pyFile}' + '\n' + traceback.format_exc())
        success = False
      os.environ['QT_API'] = 'pyside6'
      #combine into document
      if success:
        doc |= content
        for meta in ['metaVendor','metaUser']:
          if meta not in doc:
            doc[meta] = {}
          if isinstance(doc[meta], dict):  #convenient type
            for item in doc[meta]:
              if isinstance(doc[meta][item], tuple):
                doc[meta][item] = list(doc[meta][item])
              try:
                _ = json.dumps(doc[meta][item])
              except:
                doc[meta][item] = str(doc[meta][item])
                print('**Warning -> stringified  ',meta, item)
          else:
            for item in doc[meta]:
              if not (isinstance(item, dict) and 'key' in item and 'value' in item and 'unit' in item):
                logging.error('Complicated extractor return wrong')
                print('Complicated extractor return wrong')
        if doc['style']['main'].startswith(doc['-type'][0]):
          doc['-type']     = doc['style']['main'].split('/')
        else:
          #user has strange wish: trust him/her
          logging.info('user has strange wish: trust him/her: '+'/'.join(doc['-type'])+'  '+doc['style']['main'])
        del doc['style']
        if 'fileExtension' not in doc['metaVendor']:
          doc['metaVendor']['fileExtension'] = extension.lower()
        if 'links' in doc and len(doc['links'])==0:
          del doc['links']
    if not success:
      print('  **Warning, issue with extractor', pyFile)
      logging.warning('Issue with extractor %s', pyFile)
      doc['metaUser'] = {'filename':absFilePath.name, 'extension':absFilePath.suffix,
        'filesize':absFilePath.stat().st_size,
        'created at':datetime.fromtimestamp(absFilePath.stat().st_ctime, tz=timezone.utc).isoformat(),
        'modified at':datetime.fromtimestamp(absFilePath.stat().st_mtime, tz=timezone.utc).isoformat()}
    doc['shasum']=shasum  #essential for logic, always save, unlike image
    return


  def testExtractor(self, filePath:Union[Path,str], extractorPath:Optional[Path]=None, recipe:str='',
                    outputStyle:str='text', saveFig:str='') -> str:
    """
    Args:
      filePath (Path, str): path to the file to be tested
      extractorPath (Path, None): path to the directory with extractors
      recipe (str): recipe in / separated
      outputStyle (str): report in ['print','text','html'] including show images
      saveFig (str): save figure to...; if given stop testing after generating image

    Returns:
      str: short summary or long report
    """
    import base64
    from io import BytesIO
    from PIL import Image
    import cairosvg
    os.environ['QT_API'] = 'pyside2'
    import matplotlib.pyplot as plt
    import matplotlib.axes as mpaxes

    htmlStr= 'Please visit <a href="https://pasta-eln.github.io/pasta-eln/extractors.html#'
    success = True
    if isinstance(filePath, str):
      filePath = Path(filePath)
    if filePath.as_posix().startswith('http'):
      tempFilePath = Path(tempfile.gettempdir())/filePath.name
      request.urlretrieve(filePath.as_posix().replace(':/','://'), tempFilePath)
      filePath = tempFilePath
    report = outputString(outputStyle, 'h2', 'Report on extractor test')
    report += outputString(outputStyle, 'info', f'check file: {str(filePath)}')
    extension = filePath.suffix[1:]
    pyFile = f'extractor_{extension.lower()}.py'
    if extractorPath is None:
      extractorPath = self.extractorPath
    #start testing
    if (extractorPath/pyFile).is_file():
      report += outputString(outputStyle, 'info', f'use extractor: {str(extractorPath / pyFile)}')
    else:
      success = False
      report += outputString(outputStyle, 'error', f'No fitting extractor found:{pyFile}')
    if success:
      try:
        module  = importlib.import_module(pyFile[:-3])
        plt.clf()
        content = module.use(filePath, recipe, saveFig or None)
        if saveFig:
          return report
      except Exception:
        success = False
        report += outputString(outputStyle, 'error', 'Python error in extractor')
        report += outputString(outputStyle, 'error', f'{htmlStr}python-error">website</a>')
        report += outputString(outputStyle, 'error', traceback.format_exc(limit=3))
    if success:
      if 'recipe' in content:
        possibleDocTypes = [i for i in self.db.dataLabels.keys() if i[0]!='x']
        matches = [i for i in possibleDocTypes if content['recipe'].startswith(i)]
        if matches or content['recipe'] == '' or content['recipe'] == '-':
          report += outputString(outputStyle, 'info', 'Recipe is good: '+content['recipe'])
          size = len(str(content))
          report += outputString(outputStyle, 'info', f'Entire extracted size: {size // 1024}kB')
        else:
          report += outputString(outputStyle, 'error', 'Recipe does not follow doctype in dataHierarchy.')
      else:
        report += outputString(outputStyle,'error','Recipe not included in extractor.')
    if success:
      try:
        _ = json.dumps(content)
      except Exception:
        report += outputString(outputStyle,'error','Extractor reply not json dumpable.')
    if success:
      try:
        _ = json.dumps(content['metaVendor'])
        report += outputString(outputStyle,'info','Number of vendor entries: '+str(len(content['metaVendor'])))
      except Exception:
        # possible cause of failure: make sure that no int64 but normal int
        success = False
        report += outputString(outputStyle,'error', 'Some json format does not fit in metaVendor')
        report += outputString(outputStyle, 'error', f'{htmlStr}metadata-error">website</a>')
        #iterate keys
        for key in content['metaVendor']:
          try:
            _ = json.dumps(content['metaVendor'][key])
          except Exception:
            report += outputString(outputStyle,'error',f'FAIL {key}:'+str(content['metaVendor'][key])+' type:')+str(type(content['metaVendor'][key]))
    if success:
      try:
        _ = json.dumps(content['metaUser'])
        report += 'Number of user entries: '+str(len(content['metaUser']))+'<br>'
      except Exception:
        report += outputString(outputStyle,'error', 'Some json format does not fit in metaUser')
        report += outputString(outputStyle, 'error', f'{htmlStr}metadata-error">website</a>')
        #iterate keys
        for key in content['metaUser']:
          try:
            _ = json.dumps(content['metaUser'][key])
          except Exception:
            report += outputString(outputStyle,'error',f'FAIL {key}:'+str(content['metaUser'][key])+' type:') + str(type(content['metaUser'][key]))
      if 'image' not in content:
        success = False
        report += outputString(outputStyle,'error','Image does not exist')
    if success and isinstance(content['image'],Image.Image):
      success = False
      report += outputString(outputStyle,'error','Image is a PIL image: not a base64 string')
      report += outputString(outputStyle, 'error', f'{htmlStr}pillow-image">website</a>')
        # print('Encode image via the following: pay attention to jpg/png which is encoded twice\n```')
        # print('from io import BytesIO')
        # print('figfile = BytesIO()')
        # print('image.save(figfile, format="PNG")')
        # print('imageData = base64.b64encode(figfile.getvalue()).decode()')
        # print('image = "data:image/jpg;base64," + imageData')
    if success and isinstance(content['image'], mpaxes._axes.Axes): # pylint: disable=protected-access
      success = False
      report += outputString(outputStyle,'error','Image is a matplotlib axis: not a base64 string')
      report += outputString(outputStyle, 'error', f'{htmlStr}matplotlib">website</a>')
        # print('**Warning: image is a matplotlib axis: not a svg string')
        # print('  figfile = StringIO()')
        # print('plt.savefig(figfile, format="svg")')
        # print('image = figfile.getvalue()')
    if success and isinstance(content['image'], str):#show content
      size = len(content['image'])
      report += outputString(outputStyle, 'info', f'Image size {str(size // 1024)}kB')
      if outputStyle!='text':
        report += outputString(outputStyle,'h2','Additional window shows the image')
      if len(content['image'])>20:
        if content['image'].startswith('data:image/'):
          #png or jpg encoded base64
          extension = content['image'][11:14]
          img = base64.b64decode(content['image'][22:])
        else:
          #svg data
          img = cairosvg.svg2png(bytestring=content['image'].encode())
        i = BytesIO(img)
        image = Image.open(i)
        if outputStyle!='text':
          image.show()
      del content['image']
    if outputStyle=='print':
      print('Identified metadata',content)
    os.environ['QT_API'] = 'pyside6'
    return report


  ######################################################
  ### Wrapper for database functions
  ######################################################
  def replicateDB(self, progressBar:Any, removeAtStart:bool=False) -> str:
    """
    Replicate local database to remote database

    Args:
        removeAtStart (bool): remove remote DB before starting new
        progressBar (QProgressBar): gui - qt progress bar

    Returns:
        str: replication report
    """
    defaultProjectGroup = self.configuration['defaultProjectGroup']
    remoteConf = self.configuration['projectGroups'][defaultProjectGroup]['remote']
    if not remoteConf: #empty entry: fails
      print("**ERROR brp01: You tried to replicate although, remote is not defined")
      return 'ERROR'
    if 'cred' in remoteConf:
      remoteConf['user'], remoteConf['password'] = upOut(remoteConf['cred'])[0].split(':')
    return self.db.replicateDB(remoteConf, progressBar, removeAtStart)


  def checkDB(self, outputStyle:str='text', repair:bool=False, minimal:bool=False) -> str:
    """
    Wrapper of check database for consistencies by iterating through all documents

    Args:
        outputStyle (str): output using a given style: see outputString
        repair (bool): repair database
        minimal (bool): true=only show warnings and errors; else=also show information

    Returns:
        string: output incl. \n
    """
    ### check database itself for consistency
    output = self.db.checkDB(outputStyle=outputStyle, minimal=minimal)
    ### compare with file system
    output += outputString(outputStyle,'h2','File status')
    viewProjects   = self.db.getView('viewDocType/x0All')
    inDB_all = self.db.getView('viewHierarchy/viewPathsAll')
    pathsInDB_data = [i['key'] for i in inDB_all if i['value'][1][0][0]!='x']
    pathsInDB_folder = [i['key'] for i in inDB_all if i['value'][1][0][0]=='x']
    count = 0
    for projI in viewProjects['id']:
      projDoc = self.db.getDoc(projI)
      if len(projDoc['-branch'])==0:
        output += outputString(outputStyle,'error','project view got screwed up')
        continue
      for root, dirs, files in os.walk(self.basePath/projDoc['-branch'][0]['path']):
        if Path(root).name[0]=='.' or Path(root).name.startswith('trash_'):
          del dirs
          continue
        for fileName in files:
          if fileName.startswith('.') or fileName.startswith('trash_') or '_PastaExport' in fileName:
            continue
          path = (Path(root).relative_to(self.basePath) /fileName).as_posix()
          if path not in pathsInDB_data:
            output += outputString(outputStyle, 'error', f'File on harddisk but not DB: {path}')
            count += 1
          else:
            pathsInDB_data.remove(path)
        for dirName in dirs:
          if dirName.startswith('.') or dirName.startswith('trash_'):
            continue
          path = (Path(root).relative_to(self.basePath) /dirName).as_posix()
          if path not in pathsInDB_folder:
            output += outputString(outputStyle, 'error', f'Directory on harddisk but not DB:{path}')
            count += 1
          else:
            pathsInDB_folder.remove(path)
            if (self.basePath/root/dirName/'.id_pastaELN.json').is_file():
              with open(self.basePath/root/dirName/'.id_pastaELN.json','r',encoding='utf-8') as fIn:
                docDisk = json.loads(fIn.read())
                listDocs = self.db.getView('viewHierarchy/viewPathsAll', preciseKey=path)
                if len(listDocs)!=1:
                  output += outputString(outputStyle, 'error', f'Path of folder is non-unique: {path}')
                docDB   = self.db.getDoc(listDocs[0]['id'])
                docDB['-date'] = docDB.pop('-dateCreated')
                difference = diffDicts(docDisk,docDB)
                if len(difference)>1:
                  output += outputString(outputStyle,'error','disk(1) and db(2) content do not match:'+docDisk['_id'])
                  output += outputString(outputStyle,'error',difference)
                  if repair:
                    with open(self.basePath/root/dirName/'.id_pastaELN.json','w',encoding='utf-8') as fOut:
                      json.dump(docDB, fOut)
                  # #use only for resetting the content in the .id_pastaELN.json
            else:
              output += outputString(outputStyle, 'error', f'Folder has no .id_pastaELN.json:{path}')
              count += 1
              # if True:  #use only for resetting the content in the .id_pastaELN.json
              #   with open(self.basePath/root/dirName/'.id_pastaELN.json','w',encoding='utf-8') as fOut:
              #     docDB   = self.db.getDoc( docDisk['_id'] )
              #     json.dump(docDB, fOut)
    output += outputString(outputStyle, 'info', f'Number of files on disk that are not in database {str(count)}')
    orphans = [i for i in pathsInDB_data   if not (self.basePath/i).exists() and ":/" not in i and i!='*']  #paths can be files or directories
    orphans+= [i for i in pathsInDB_folder if not (self.basePath/i).exists() ]
    if orphans:
      output += outputString(outputStyle,'error','bch01: These files of database not on filesystem:\n- '+'\n- '.join(orphans))
    output += outputString(outputStyle,'h2','File summary')
    if outputStyle == 'text':
      output += "Success\n" if not orphans and count==0 else "Failure\n"
    return output<|MERGE_RESOLUTION|>--- conflicted
+++ resolved
@@ -12,17 +12,10 @@
 from typing import Any, Optional, Union
 from urllib import request
 
-from .database import Database
-<<<<<<< HEAD
 from .sqlite import SqlLiteDB
-from .miscTools import upOut, createDirName, generic_hash, camelCase
-from .handleDictionaries import fillDocBeforeCreate, diffDicts
-=======
 from .fixedStringsJson import configurationGUI, defaultConfiguration
 from .handleDictionaries import diffDicts, fillDocBeforeCreate
-from .miscTools import camelCase, createDirName, generic_hash, upOut
->>>>>>> d974ef37
-from .miscTools import outputString
+from .miscTools import camelCase, createDirName, generic_hash, upOut, outputString
 from .mixin_cli import CLI_Mixin
 
 
@@ -90,15 +83,7 @@
     # decipher miscellaneous configuration and store
     self.userID   = self.configuration['userID']
     # start database
-<<<<<<< HEAD
     self.db = SqlLiteDB(self.configuration, basePath=self.basePath)
-=======
-    self.db = Database(n,s,databaseName, self.configuration, basePath=self.basePath)
-    if not hasattr(self.db, 'databaseName'):  #not successful database creation
-      raise SystemError('Bad couchdb setup')
-    if kwargs.get('initViews', False):
-      self.db.initDocTypeViews(self.configuration['tableColumnsMax'])
->>>>>>> d974ef37
     # internal hierarchy structure
     self.hierStack = []
     self.alive     = True
