--- conflicted
+++ resolved
@@ -61,11 +61,7 @@
       docType= f'x{len(hierStack)}'
       docID = hierStack[-1][:34] if hierStack[-1].endswith(' -') else hierStack[-1]
       self.comm.backend.cwd = Path(self.comm.backend.db.getDoc(docID)['-branch'][0]['path'])
-<<<<<<< HEAD
-      label = self.comm.backend.db.ontology['x1']['displayedTitle'].lower()[:-1]
-=======
-      label = self.comm.backend.db.dataHierarchy[docType]['label'].lower()[:-1]
->>>>>>> 2b2a4f32
+      label = self.comm.backend.db.dataHierarchy['x1']['title'].lower()[:-1]
       docID = self.comm.backend.addData(docType, {'-name':f'new {label}'}, hierStack)
       # append item to the GUI
       item  = self.model().itemFromIndex(self.currentIndex())
@@ -82,11 +78,7 @@
       docType= f'x{len(hierStack)}'
       docID = hierStack[-1][:34] if hierStack[-1].endswith(' -') else hierStack[-1]
       self.comm.backend.cwd = Path(self.comm.backend.db.getDoc(docID)['-branch'][0]['path'])
-<<<<<<< HEAD
-      label = self.comm.backend.db.ontology['x1']['displayedTitle'].lower()[:-1]
-=======
-      label = self.comm.backend.db.dataHierarchy[docType]['label'].lower()[:-1]
->>>>>>> 2b2a4f32
+      label = self.comm.backend.db.dataHierarchy['x1']['title'].lower()[:-1]
       docID = self.comm.backend.addData(docType, {'-name':f'new {label}'}, hierStack)
       # append item to the GUI
       item  = self.model().itemFromIndex(self.currentIndex())
