--- conflicted
+++ resolved
@@ -75,13 +75,8 @@
     Action('Scan',                      self, [Command.SCAN], moreMenu)
     for doctype in self.comm.backend.db.dataHierarchy('', ''):
       if doctype[0]!='x':
-<<<<<<< HEAD
         icon = self.comm.backend.db.dataHierarchy(doctype, 'icon')
-        icon = 'fa.asterisk' if icon=='' else icon
-=======
-        icon = self.comm.backend.db.dataHierarchy[doctype].get('icon','')
         icon = 'fa5s.asterisk' if icon=='' else icon
->>>>>>> d974ef37
         Action(f'table of {doctype}',   self, [Command.SHOW_TABLE, doctype], moreMenu, icon=icon)
     Action('table of unidentified',     self, [Command.SHOW_TABLE, '-'],     moreMenu, icon='fa5.file')
     moreMenu.addSeparator()
