""" Widget that shows the content of project in a electronic labnotebook """
import logging
from enum import Enum
from pathlib import Path
from typing import Optional, Any
from PySide6.QtWidgets import QLabel, QVBoxLayout, QWidget, QMenu, QMessageBox, QTextEdit, QScrollArea # pylint: disable=no-name-in-module
from PySide6.QtGui import QStandardItemModel, QStandardItem, QAction                                   # pylint: disable=no-name-in-module
from PySide6.QtCore import Slot, Qt, QItemSelectionModel, QModelIndex                                  # pylint: disable=no-name-in-module
from anytree import PreOrderIter, Node
from .projectTreeView import TreeView
from ..guiStyle import TextButton, Action, Label, showMessage, widgetAndLayout, getColor
from ..miscTools import createDirName, markdownStyler
from ..guiCommunicate import Communicate
from .projectLeafRenderer import DO_NOT_RENDER

class Project(QWidget):
  """ Widget that shows the content of project in a electronic labnotebook """
  def __init__(self, comm:Communicate):
    super().__init__()
    self.comm = comm
    comm.changeProject.connect(self.change)
    self.mainL = QVBoxLayout()
    self.setLayout(self.mainL)
    self.tree:Optional[TreeView]             = None
    self.model:Optional[QStandardItemModel]  = None
    self.infoWSA:Optional[QWidget]           = None
    self.infoW_:Optional[QWidget]            = None
    self.commentTE:Optional[QTextEdit]       = None
    self.actHideDetail = QAction()
    self.actionHideItems   = QAction()
    self.actionHideProject = QAction()
    self.actionFoldAll     = QAction()
    self.projID = ''
    self.taskID = ''
    self.docProj:dict[str,Any]= {}
    self.showAll= True
    self.showDetailsAll = False
    self.btnAddSubfolder:Optional[TextButton] = None
    self.lineSep = 20
    self.countLines = -1


  def projHeader(self) -> None:
    """
    Initialize / Create header of page
    """
    self.docProj = self.comm.backend.db.getDoc(self.projID)
    # remove if still there
    for i in reversed(range(self.mainL.count())): #remove old
      self.mainL.itemAt(i).widget().setParent(None)
    logging.debug('ProjectView elements at 2: %i',self.mainL.count())
    # TOP LINE includes name on left, buttons on right
    _, topLineL       = widgetAndLayout('H',self.mainL,'m')
    hidden, menuTextHidden = ('     \U0001F441', 'Mark project as shown') \
                       if [b for b in self.docProj['branch'] if False in b['show']] else \
                       ('', 'Mark project as hidden')
    topLineL.addWidget(Label(self.docProj['name']+hidden, 'h2'))
    showStatus = '(Show all items)' if self.showAll else '(Hide hidden items)'
    topLineL.addWidget(QLabel(showStatus))
    topLineL.addStretch(1)
    # buttons in top line
    buttonW, buttonL = widgetAndLayout('H', spacing='m')
    topLineL.addWidget(buttonW, alignment=Qt.AlignTop)  # type: ignore
    self.btnAddSubfolder = TextButton('Add subfolder', self, [Command.ADD_CHILD], buttonL)
    TextButton('Edit project',                         self, [Command.EDIT],      buttonL)
    visibility = TextButton(          'Visibility',    self, [],                  buttonL)
    visibilityMenu = QMenu(self)
    self.actHideDetail = Action('Hide project details',self, [Command.SHOW_PROJ_DETAILS],visibilityMenu)
    menuTextItems = 'Hide hidden items' if self.showAll else 'Show hidden items'
    minimizeItems = 'Show all item details' if self.showDetailsAll else 'Hide all item details'
    self.actionHideItems   = Action( menuTextItems,    self, [Command.HIDE_SHOW_ITEMS],  visibilityMenu)
    self.actionHideProject = Action( menuTextHidden,   self, [Command.HIDE],             visibilityMenu)
    self.actionFoldAll     = Action( minimizeItems,    self, [Command.SHOW_DETAILS],   visibilityMenu)
    visibility.setMenu(visibilityMenu)
    more = TextButton('More',           self, [], buttonL)
    moreMenu = QMenu(self)
    Action('Scan',                      self, [Command.SCAN], moreMenu)
    for doctype in self.comm.backend.db.dataHierarchy('', ''):
      if doctype[0]!='x':
        icon = self.comm.backend.db.dataHierarchy(doctype, 'icon')
        icon = 'fa5s.asterisk' if icon=='' else icon
        Action(f'table of {doctype}',   self, [Command.SHOW_TABLE, doctype], moreMenu, icon=icon)
    Action('table of unidentified',     self, [Command.SHOW_TABLE, '-'],     moreMenu, icon='fa5.file')
    moreMenu.addSeparator()
    Action('Delete project',            self, [Command.DELETE], moreMenu)
    more.setMenu(moreMenu)

    # Details section
    self.infoWSA = QScrollArea()
    self.infoWSA.setVerticalScrollBarPolicy(Qt.ScrollBarPolicy.ScrollBarAlwaysOff)
    self.infoWSA.setWidgetResizable(True)
    self.infoW_, infoL = widgetAndLayout('V')
    self.infoWSA.setWidget(self.infoW_)
    self.mainL.addWidget(self.infoWSA)
    if not self.docProj['gui'][0]:
      self.infoWSA.hide()
      self.actHideDetail.setText('Show project details')
    # details
    tags = ', '.join([f'#{i}' for i in self.docProj['tags']]) if 'tags' in self.docProj else ''
    infoL.addWidget(QLabel(f'Tags: {tags}'))
    self.countLines = 0
    for key,value in self.docProj.items():
      if 'from ' in key or key in DO_NOT_RENDER:
        continue
      labelW = QLabel(f'{key.title()}: {str(value)}')
      infoL.addWidget(labelW)
      self.countLines += 1
    # comment
    commentW, commentL   = widgetAndLayout('H', infoL, 's')
    commentW.resizeEvent = self.commentResize # type: ignore
    labelW = QLabel('Comment:')
    # labelW.setStyleSheet('padding-top: 5px') #make "Comment:" text aligned with other content, not with text-edit
    commentL.addWidget(labelW, alignment=Qt.AlignmentFlag.AlignTop)
    self.commentTE = QTextEdit()
    self.commentTE.setMarkdown(markdownStyler(self.docProj.get('comment', '')))
    bgColor = getColor(self.comm.backend, 'secondaryDark')
    fgColor = getColor(self.comm.backend, 'primaryText')
    self.commentTE.setStyleSheet(f"border: none; padding: 0px; background-color: {bgColor}; color: {fgColor}")
    self.commentTE.setReadOnly(True)
    self.commentResize(None)
    commentL.addWidget(self.commentTE)
    return


  def commentResize(self, _:Any) -> None:
    """ called if comment is resized because widget initially/finally knows its size
    - comment widget is hard coded size it depends on the rendered size
    """
    if self.commentTE is None or self.infoWSA is None or self.infoW_ is None:
      return
    self.commentTE.document().setTextWidth(self.infoWSA.width())
    height:int = self.commentTE.document().size().toTuple()[1]  # type: ignore[index]
    self.infoW_.setMaximumHeight(height + (self.countLines+1)*self.lineSep     -12)
    self.infoWSA.setMaximumHeight(height + (self.countLines+1)*self.lineSep  -10)
    return


  @Slot(str, str)
  def change(self, projID:str, docID:str) -> None:
    """
    What happens when user clicks to change project

    Args:
      projID (str): document id of project; if empty, just refresh
      docID (str): document id of focus item, if not given focus at project
    """
    logging.debug('project:changeProject |%s|%s|',projID,docID)
    #initialize
    for i in reversed(range(self.mainL.count())): #remove old
      self.mainL.itemAt(i).widget().setParent(None)
    logging.debug('ProjectView elements at 1: %i',self.mainL.count())
    if projID!='':
      self.projID         = projID
      self.taskID         = docID
      self.comm.projectID = projID
    selectedIndex = None
    self.model = QStandardItemModel()
    self.tree = TreeView(self, self.comm, self.model)
    # self.tree.setSelectionBehavior(QAbstractItemView.SelectRows)
    # self.tree.setSelectionMode(QAbstractItemView.SingleSelection)
    self.model.itemChanged.connect(self.modelChanged)
    rootItem = self.model.invisibleRootItem()
    #Populate model body of change project: start recursion
    nodeHier = self.comm.backend.db.getHierarchy(self.projID, allItems=self.showAll)
    for node in PreOrderIter(nodeHier, maxlevel=2):
      if node.is_root:         #Project header
        self.projHeader()
      else:
        rootItem.appendRow(self.iterateTree(node))
    # collapse / expand depending on stored value
    # by iterating each leaf, and converting item and index
    root = self.model.invisibleRootItem()
    self.setExpandedState(root)
    if selectedIndex is not None:
      self.tree.selectionModel().select(selectedIndex, QItemSelectionModel.Select)
      self.tree.setCurrentIndex(selectedIndex)# Item(selectedItem)
    self.mainL.addWidget(self.tree)
    logging.debug('ProjectView elements at 4: %i',self.mainL.count())
    if len(nodeHier.children)>0 and self.btnAddSubfolder is not None:
      self.btnAddSubfolder.setVisible(False)
    self.tree.expanded.connect(lambda index: self.actionExpandCollapse(index, True))
    self.tree.collapsed.connect(lambda index: self.actionExpandCollapse(index, False))
    return


  def setExpandedState(self, node:QStandardItem) -> None:
    """ Recursive function to set the expanded state of nodes

    Args:
      node (QStandardItem): node to process
    """
    if self.model is None or self.tree is None:
      return
    for iRow in range(node.rowCount()):
      item = node.child(iRow)
      data = item.data(role=Qt.ItemDataRole.UserRole+1)
      if data['hierStack'].split('/')[-1][0]=='x':
        index = self.model.indexFromItem(item)
        self.tree.setExpanded(index, data['gui'][1])
      self.setExpandedState(item)
    return


  def actionExpandCollapse(self, index:QModelIndex, flag:bool) -> None:
    """ Action upon expansion or collapsing of folder (showing its children)

    Args:
      index (QModelIndex): index that send the signal
      flag (bool): true=expand=show-children, false=collapse=hide-children
    """
    if self.model is None:
      return
    gui  = [index.data(Qt.ItemDataRole.UserRole+1)['gui'][0]]+[flag]
    docID = index.data(Qt.ItemDataRole.UserRole+1)['hierStack'].split('/')[-1]
    self.model.itemFromIndex(index).setData({ **index.data(Qt.ItemDataRole.UserRole+1), **{'gui':gui}})
    self.comm.backend.db.setGUI(docID, gui)
    return


  def execute(self, command:list[Any]) -> None:
    """
    Event if user clicks button in the center

    Args:
      command (list): list of commands
    """
    if command[0] is Command.EDIT:
      self.comm.formDoc.emit(self.docProj)
      self.change(self.projID,'')
      #collect information and then change
      oldPath = self.comm.backend.basePath/self.docProj['branch'][0]['path']
      if oldPath.is_dir():
        newPath = self.comm.backend.basePath/createDirName(self.docProj['name'],'x0',0)
        oldPath.rename(newPath)
      self.comm.changeSidebar.emit('redraw')
    elif command[0] is Command.DELETE:
      ret = QMessageBox.critical(self, 'Warning', 'Are you sure you want to delete project?', \
                      QMessageBox.StandardButton.No | QMessageBox.StandardButton.Yes,
                      QMessageBox.StandardButton.No)
      if ret==QMessageBox.StandardButton.Yes:
        #delete database and rename folder
        doc = self.comm.backend.db.remove(self.projID)
        if 'branch' in doc and len(doc['branch'])>0 and 'path' in doc['branch'][0]:
          oldPath = self.comm.backend.basePath/doc['branch'][0]['path']
          newPath = self.comm.backend.basePath/('trash_'+doc['branch'][0]['path'])
          nextIteration = 1
          while newPath.is_dir():
            newPath = self.comm.backend.basePath/(f"trash_{doc['branch'][0]['path']}_{nextIteration}")
            nextIteration += 1
          oldPath.rename(newPath)
        # go through children, remove from DB
        children = self.comm.backend.db.getView('viewHierarchy/viewHierarchy', startKey=self.projID)
        for line in children:
          self.comm.backend.db.remove(line['id'])
        #update sidebar, show projects
        self.comm.changeSidebar.emit('redraw')
        self.comm.changeTable.emit('x0','')
    elif command[0] is Command.SCAN:
      for _ in range(2):  #scan twice: convert, extract
        self.comm.backend.scanProject(self.comm.progressBar, self.projID, self.docProj['branch'][0]['path'])
      self.comm.changeProject.emit(self.projID,'')
      showMessage(self, 'Information','Scanning finished')
    elif command[0] is Command.SHOW_PROJ_DETAILS:
      self.docProj['gui'][0] = not self.docProj['gui'][0]
      self.comm.backend.db.setGUI(self.projID, self.docProj['gui'])
      if self.infoWSA is not None and self.infoWSA.isHidden():
        self.infoWSA.show()
        self.actHideDetail.setText('Hide project details')
      elif self.infoWSA is not None:
        self.infoWSA.hide()
        self.actHideDetail.setText('Show project details')
    elif command[0] is Command.HIDE:
      self.comm.backend.db.hideShow(self.projID)
      self.docProj = self.comm.backend.db.getDoc(self.projID)
      if [b for b in self.docProj['branch'] if False in b['show']]: # hidden->go back to project table
        self.comm.changeSidebar.emit('')
        self.comm.changeTable.emit('x0','') # go back to project table
      else:
        self.change('', '')
        self.comm.changeSidebar.emit('')
    elif command[0] is Command.SHOW_DETAILS and self.tree is not None:
      def recursiveRowIteration(index:QModelIndex) -> None:
        for subRow in range(self.tree.model().rowCount(index)):   # type: ignore[union-attr]
          subIndex = self.tree.model().index(subRow,0, index)     # type: ignore[union-attr]
          subItem  = self.tree.model().itemFromIndex(subIndex)    # type: ignore[union-attr]
          docID    = subItem.data()['hierStack'].split('/')[-1]
          gui      = subItem.data()['gui']
          gui[0]   = self.showDetailsAll
          subItem.setData({ **subItem.data(), **{'gui':gui}})
          self.comm.backend.db.setGUI(docID, gui)
          recursiveRowIteration(subIndex)
      recursiveRowIteration(self.tree.model().index(-1,0))
      self.showDetailsAll = not self.showDetailsAll
      if self.showDetailsAll:
        self.actionFoldAll.setText('Show all item details')
      else:
        self.actionFoldAll.setText('Hide all item details')
    elif command[0] is Command.HIDE_SHOW_ITEMS:
      self.showAll = not self.showAll
      self.change('','')
    elif command[0] is Command.ADD_CHILD:
      self.comm.backend.cwd = self.comm.backend.basePath/self.docProj['branch'][0]['path']
      title = self.comm.backend.db.dataHierarchy['x1']['title'].lower()[:-1]
      self.comm.backend.addData('x1', {'name':f'new {title}'}, [self.projID])
      self.change('','') #refresh project
    elif command[0] is Command.SHOW_TABLE:
      self.comm.changeTable.emit(command[1], self.projID)
    else:
      print("**ERROR project menu unknown:",command)
    return


  def modelChanged(self, item:QStandardItem) -> None:
    """
    Autocalled after drag-drop and other changes, record changes to backend and database directly

    Args:
      item (QStandardItem): item changed, new location
    """
    #gather old information
    db       = self.comm.backend.db
    if not item.data():
      return
    stackOld = item.data()['hierStack'].split('/')[:-1]
    docID    = item.data()['hierStack'].split('/')[-1]
    doc      = db.getDoc(docID)
    if 'branch' not in doc or not stackOld: #skip everything if project or not contain branch
      return
    branchOldList= [i for i in doc['branch'] if i['stack']==stackOld]
    if len(branchOldList)!=1:
      self.change('','')
      return
    branchOld = branchOldList[0]
    childOld = branchOld['child']
    branchIdx= doc['branch'].index(branchOld)
    siblingsOld = db.getView('viewHierarchy/viewHierarchy', startKey=' '.join(stackOld))
    siblingsOld = [i for i in siblingsOld if len(i['key'].split(' '))==len(stackOld)+1 and \
                                                  i['value'][0]>branchOld['child'] and i['value'][0]<9999]
    #gather new information
    stackNew = []  #create reversed
    currentItem = item
    while currentItem.parent() is not None:
      currentItem = currentItem.parent()
      docIDj = currentItem.data()['hierStack'].split('/')[-1]
      stackNew.append(docIDj)
    stackNew = [self.projID] + stackNew[::-1]  #add project id and reverse
    childNew = item.row()
<<<<<<< HEAD
    if doc['type'][0][0]=='x':
      dirNameNew= createDirName(doc['name'],doc['type'][0],childNew) # determine path: do not create yet
      parentDir = db.getDoc(stackNew[-1])['branch'][0]['path']
=======
    if branchOld['path'] is not None and not branchOld['path'].startswith('http'):
      if doc['-type'][0][0]=='x':
        dirNameNew= createDirName(doc['-name'],doc['-type'][0],childNew) # create path name: do not create directory on storage yet
      else:
        dirNameNew= Path(branchOld['path']).name                         # use old name
      parentDir = db.getDoc(stackNew[-1])['-branch'][0]['path']
>>>>>>> bbef951a
      pathNew = f'{parentDir}/{dirNameNew}'
    else:
      pathNew = branchOld['path']
    siblingsNew = db.getView('viewHierarchy/viewHierarchy', startKey=' '.join(stackNew))
    siblingsNew = [i for i in siblingsNew if len(i['key'].split(' '))==len(stackNew)+1 and \
                                                   i['value'][0]>=childNew and i['value'][0]<9999]
    logging.debug('Change project: docID %s branch %i | old stack %s child %i | new stack %s child %i path %s'\
                  , docID, branchIdx, str(stackOld), childOld, str(stackNew), childNew, pathNew)
    if stackOld==stackNew and childOld==childNew:  #nothing changed, just redraw
      return
    # change item in question
    db.updateBranch(docID=docID, branch=branchIdx, stack=stackNew, path=pathNew, child=childNew)
    item.setData(item.data() | {'hierStack': '/'.join(stackNew+[docID])})
    # change siblings
    for line in siblingsOld:
      db.updateBranch(  docID=line['id'], branch=line['value'][4], child=line['value'][0]-1)
    for line in siblingsNew:
      if line['id']!=docID:
        db.updateBranch(docID=line['id'], branch=line['value'][4], child=line['value'][0]+1)
    return


  def iterateTree(self, nodeHier:Node) -> QStandardItem:
    """
    Recursive function to translate the hierarchical node into a tree-node

    Args:
      nodeHier (Anytree.Node): anytree node

    Returns:
      QtTreeWidgetItem: tree node
    """
    #prefill docID
    hierStack = '/'.join([i.id for i in nodeHier.ancestors]+[nodeHier.id])
    gui = nodeHier.gui
    nodeTree = QStandardItem(nodeHier.name)
    nodeTree.setData({"hierStack":hierStack, "docType":nodeHier.docType, "gui":gui})
    if nodeHier.id[0]=='x':
      nodeTree.setFlags(Qt.ItemIsEnabled | Qt.ItemIsSelectable | Qt.ItemIsDragEnabled | Qt.ItemIsDropEnabled) # type: ignore
    else:
      nodeTree.setFlags(Qt.ItemIsEnabled | Qt.ItemIsSelectable | Qt.ItemIsDragEnabled) # type: ignore
    children = []
    for childHier in nodeHier.children:
      childTree = self.iterateTree(childHier)
      children.append(childTree)
    if children:
      nodeTree.appendRows(children)
    return nodeTree


class Command(Enum):
  """ Commands used in this file """
  EDIT   = 1
  DELETE = 2
  SCAN   = 3
  HIDE   = 4
  SHOW_PROJ_DETAILS = 5
  HIDE_SHOW_ITEMS    = 6
  SHOW_DETAILS     = 7
  ADD_CHILD          = 8
  SHOW_TABLE         = 9<|MERGE_RESOLUTION|>--- conflicted
+++ resolved
@@ -345,18 +345,12 @@
       stackNew.append(docIDj)
     stackNew = [self.projID] + stackNew[::-1]  #add project id and reverse
     childNew = item.row()
-<<<<<<< HEAD
-    if doc['type'][0][0]=='x':
-      dirNameNew= createDirName(doc['name'],doc['type'][0],childNew) # determine path: do not create yet
-      parentDir = db.getDoc(stackNew[-1])['branch'][0]['path']
-=======
     if branchOld['path'] is not None and not branchOld['path'].startswith('http'):
-      if doc['-type'][0][0]=='x':
-        dirNameNew= createDirName(doc['-name'],doc['-type'][0],childNew) # create path name: do not create directory on storage yet
+      if doc['type'][0][0]=='x':
+        dirNameNew= createDirName(doc['name'],doc['type'][0],childNew) # create path name: do not create directory on storage yet
       else:
         dirNameNew= Path(branchOld['path']).name                         # use old name
-      parentDir = db.getDoc(stackNew[-1])['-branch'][0]['path']
->>>>>>> bbef951a
+      parentDir = db.getDoc(stackNew[-1])['branch'][0]['path']
       pathNew = f'{parentDir}/{dirNameNew}'
     else:
       pathNew = branchOld['path']
