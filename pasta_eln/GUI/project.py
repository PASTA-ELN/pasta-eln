""" Widget that shows the content of project in a electronic labnotebook """
import logging, re
from enum import Enum
from typing import Optional, Any
<<<<<<< HEAD
import shutil
from PySide6.QtWidgets import QLabel, QVBoxLayout, QWidget, QMenu, QMessageBox, QTextEdit, QScrollArea # pylint: disable=no-name-in-module
from PySide6.QtGui import QStandardItemModel, QStandardItem, QAction, QResizeEvent                     # pylint: disable=no-name-in-module
from PySide6.QtCore import Slot, Qt, QItemSelectionModel, QModelIndex                                  # pylint: disable=no-name-in-module
=======
from PySide6.QtWidgets import QLabel, QVBoxLayout, QWidget, QMenu, QMessageBox, QTextEdit, QScrollArea, QTreeWidgetItemIterator # pylint: disable=no-name-in-module
from PySide6.QtGui import QStandardItemModel, QStandardItem, QAction   # pylint: disable=no-name-in-module
from PySide6.QtCore import Slot, Qt, QItemSelectionModel, QModelIndex # pylint: disable=no-name-in-module
>>>>>>> 30bf661b
from anytree import PreOrderIter, Node
from .projectTreeView import TreeView
from ..guiStyle import TextButton, Action, Label, showMessage, widgetAndLayout, getColor
from ..miscTools import createDirName
from ..guiCommunicate import Communicate

class Project(QWidget):
  """ Widget that shows the content of project in a electronic labnotebook """
  def __init__(self, comm:Communicate):
    super().__init__()
    self.comm = comm
    comm.changeProject.connect(self.change)
    self.mainL = QVBoxLayout()
    self.setLayout(self.mainL)
    self.tree:Optional[TreeView]             = None
    self.model:Optional[QStandardItemModel]  = None
    self.infoWSA:Optional[QWidget]           = None
    self.infoW_:Optional[QWidget]            = None
    self.commentTE:Optional[QWidget]         = None
    self.actHideDetail = QAction()
    self.actionHideItems   = QAction()
    self.actionHideProject = QAction()
    self.actionFoldAll     = QAction()
    self.projID = ''
    self.taskID = ''
    self.docProj:dict[str,Any]= {}
    self.showAll= True
    self.showDetailsAll = False
    self.btnAddSubfolder:Optional[TextButton] = None
    self.lineSep = 20
    self.countLines = -1


  def projHeader(self) -> None:
    """
    Initialize / Create header of page
    """
    self.docProj = self.comm.backend.db.getDoc(self.projID)
    # remove if still there
    for i in reversed(range(self.mainL.count())): #remove old
      self.mainL.itemAt(i).widget().setParent(None)  # type: ignore
    logging.debug('ProjectView elements at 2: %i',self.mainL.count())
    # TOP LINE includes name on left, buttons on right
    _, topLineL       = widgetAndLayout('H',self.mainL,'m')
    hidden, menuTextHidden = ('     \U0001F441', 'Mark project as shown') \
                       if [b for b in self.docProj['-branch'] if False in b['show']] else \
                       ('', 'Mark project as hidden')
    topLineL.addWidget(Label(self.docProj['-name']+hidden, 'h2'))
    showStatus = '(Show all items)' if self.showAll else '(Hide hidden items)'
    topLineL.addWidget(QLabel(showStatus))
    topLineL.addStretch(1)
    # buttons in top line
    buttonW, buttonL = widgetAndLayout('H', spacing='m')
    topLineL.addWidget(buttonW, alignment=Qt.AlignTop)  # type: ignore
    self.btnAddSubfolder = TextButton('Add subfolder', self, [Command.ADD_CHILD], buttonL)
    TextButton('Edit project',                         self, [Command.EDIT],      buttonL)
    visibility = TextButton(          'Visibility',    self, [],                  buttonL)
    visibilityMenu = QMenu(self)
    self.actHideDetail = Action('Hide project details',self, [Command.SHOW_PROJ_DETAILS],visibilityMenu)
    menuTextItems = 'Hide hidden items' if self.showAll else 'Show hidden items'
    minimizeItems = 'Show all item details' if self.showDetailsAll else 'Hide all item details'
    self.actionHideItems   = Action( menuTextItems,    self, [Command.HIDE_SHOW_ITEMS],  visibilityMenu)
    self.actionHideProject = Action( menuTextHidden,   self, [Command.HIDE],             visibilityMenu)
    self.actionFoldAll     = Action( minimizeItems,    self, [Command.SHOW_DETAILS],   visibilityMenu)
    visibility.setMenu(visibilityMenu)
    more = TextButton('More',           self, [], buttonL)
    moreMenu = QMenu(self)
    Action('Scan',                      self, [Command.SCAN], moreMenu)
    for doctype in self.comm.backend.db.dataLabels:
      if doctype[0]!='x':
        icon = self.comm.backend.db.dataHierarchy[doctype]['icon']
        icon = 'fa.asterisk' if icon=='' else icon
        Action(f'table of {doctype}',   self, [Command.SHOW_TABLE, doctype], moreMenu, icon=icon)
    Action('table of unidentified',     self, [Command.SHOW_TABLE, '-'],     moreMenu, icon='fa5.file')
    moreMenu.addSeparator()
    Action('Delete',                    self, [Command.DELETE], moreMenu)
    more.setMenu(moreMenu)

    # Details section
    self.infoWSA = QScrollArea()
    self.infoWSA.setVerticalScrollBarPolicy(Qt.ScrollBarAlwaysOff)
    self.infoWSA.setWidgetResizable(True)
    self.infoW_, infoL = widgetAndLayout('V')
    self.infoWSA.setWidget(self.infoW_)
    self.mainL.addWidget(self.infoWSA)
    # details
    tags = ', '.join([f'#{i}' for i in self.docProj['-tags']]) if '-tags' in self.docProj else ''
    infoL.addWidget(QLabel(f'Tags: {tags}'))
    self.countLines = 0
    for key,value in self.docProj.items():
      if key[0] in {'_','-'} or 'from ' in key or key in {'comment'}:
        continue
      labelW = QLabel(f'{key.title()}: {str(value)}')
      infoL.addWidget(labelW)
      self.countLines += 1
    # comment
    commentW, commentL   = widgetAndLayout('H', infoL, 's')
    commentW.resizeEvent = self.commentResize # type: ignore
    labelW = QLabel('Comment:')
    # labelW.setStyleSheet('padding-top: 5px') #make "Comment:" text aligned with other content, not with text-edit
    commentL.addWidget(labelW, alignment=Qt.AlignTop)   # type: ignore[call-arg]
    self.commentTE = QTextEdit()
    self.commentTE.setMarkdown(re.sub(r'(^|\n)(#+)', r'\1##\2', self.docProj['comment'].strip()))
    bgColor = getColor(self.comm.backend, 'secondaryDark')
    fgColor = getColor(self.comm.backend, 'primaryText')
    self.commentTE.setStyleSheet(f"border: none; padding: 0px; background-color: {bgColor}; color: {fgColor}")
    self.commentTE.setReadOnly(True)
    self.commentResize(None)
    commentL.addWidget(self.commentTE)
    return

  def commentResize(self, _:Any) -> None:
    """ called if comment is resized because widget initially/finally knows its size
    - comment widget is hard coded size it depends on the rendered size
    """
    if self.commentTE is None or self.infoWSA is None or self.infoW_ is None:
      return
    self.commentTE.document().setTextWidth(self.infoWSA.width())
    height:int = self.commentTE.document().size().toTuple()[1]
    self.infoW_.setMaximumHeight(height + (self.countLines+1)*self.lineSep     -12)
    self.infoWSA.setMaximumHeight(height + (self.countLines+1)*self.lineSep  -10)
    return


  @Slot(str, str)
  def change(self, projID:str, docID:str) -> None:
    """
<<<<<<< HEAD
    What happens when user clicks to select project
=======
    What happens when user clicks to change project
>>>>>>> 30bf661b

    Args:
      projID (str): document id of project; if empty, just refresh
      docID (str): document id of focus item, if not given focus at project
    """
    logging.debug('project:changeProject |%s|%s|',projID,docID)
    #initialize
    for i in reversed(range(self.mainL.count())): #remove old
      self.mainL.itemAt(i).widget().setParent(None)  # type: ignore
    logging.debug('ProjectView elements at 1: %i',self.mainL.count())
    if projID!='':
      self.projID         = projID
      self.taskID         = docID
      self.comm.projectID = projID
    selectedIndex = None
    self.model = QStandardItemModel()
    self.tree = TreeView(self, self.comm, self.model)
    # self.tree.setSelectionBehavior(QAbstractItemView.SelectRows)
    # self.tree.setSelectionMode(QAbstractItemView.SingleSelection)
    self.model.itemChanged.connect(self.modelChanged)
    rootItem = self.model.invisibleRootItem()
    #Populate model body of change project: start recursion
    nodeHier = self.comm.backend.db.getHierarchy(self.projID, allItems=self.showAll)
    for node in PreOrderIter(nodeHier, maxlevel=2):
      if node.is_root:         #Project header
        self.projHeader()
      else:
        rootItem.appendRow(self.iterateTree(node))
<<<<<<< HEAD
    logging.debug('ProjectView elements at 3: %i',self.mainL.count())
    # self.tree.expandAll()
=======
    # collapse / expand depending on stored value
    # by iterating each leaf, and converting item and index
    root = self.model.invisibleRootItem()
    for iRow in range(root.rowCount()):
      item = self.model.item(iRow,0)
      data = item.data(role=Qt.UserRole+1)         # type: ignore[operator]
      if data['hierStack'].split('/')[-1][0]=='x':
        index = self.model.indexFromItem(item)
        self.tree.setExpanded(index, data['gui'][1])
>>>>>>> 30bf661b
    if selectedIndex is not None:
      self.tree.selectionModel().select(selectedIndex, QItemSelectionModel.Select)
      self.tree.setCurrentIndex(selectedIndex)# Item(selectedItem)
    self.mainL.addWidget(self.tree)
    logging.debug('ProjectView elements at 4: %i',self.mainL.count())
    if len(nodeHier.children)>0 and self.btnAddSubfolder is not None:
      self.btnAddSubfolder.setVisible(False)
    self.tree.expanded.connect(lambda index: self.actionExpandCollapse(index, True))
    self.tree.collapsed.connect(lambda index: self.actionExpandCollapse(index, False))
    return


  def actionExpandCollapse(self, index:QModelIndex, flag:bool) -> None:
    """ Action upon expansion or collapsing of folder (showing its children)

    Args:
      index (QModelIndex): index that send the signal
      flag (bool): true=expand=show-children, false=collapse=hide-children
    """
    if self.model is None:
      return
    gui  = [index.data(Qt.UserRole+1)['gui'][0]]+[flag]                                   # type: ignore[operator]
    docID = index.data(Qt.UserRole+1)['hierStack'].split('/')[-1]                         # type: ignore[operator]
    self.model.itemFromIndex(index).setData({ **index.data(Qt.UserRole+1), **{'gui':gui}})# type: ignore[operator]
    self.comm.backend.db.setGUI(docID, gui)
    return


  def execute(self, command:list[Any]) -> None:
    """
    Event if user clicks button in the center

    Args:
      command (list): list of commands
    """
    if command[0] is Command.EDIT:
      self.comm.formDoc.emit(self.docProj)
      self.change(self.projID,'')
      #collect information and then change
      oldPath = self.comm.backend.basePath/self.docProj['-branch'][0]['path']
      if oldPath.exists():
        newPath = self.comm.backend.basePath/createDirName(self.docProj['-name'],'x0',0)
        oldPath.rename(newPath)
    elif command[0] is Command.DELETE:
      ret = QMessageBox.critical(self, 'Warning', 'Are you sure you want to delete project?', \
                      QMessageBox.StandardButton.No | QMessageBox.StandardButton.Yes,  # type: ignore[operator]
                      QMessageBox.StandardButton.No)
      if ret==QMessageBox.StandardButton.Yes:
        #delete database and rename folder
        doc = self.comm.backend.db.remove(self.projID)
        if '-branch' in doc and len(doc['-branch'])>0 and 'path' in doc['-branch'][0]:
          oldPath = self.comm.backend.basePath/doc['-branch'][0]['path']
          newPath = self.comm.backend.basePath/('trash_'+doc['-branch'][0]['path'])
          nextIteration = 1
          while newPath.exists():
            newPath = self.comm.backend.basePath/(f"trash_{doc['-branch'][0]['path']}_{nextIteration}")
            nextIteration += 1
          oldPath.rename(newPath)
        # go through children, remove from DB
        children = self.comm.backend.db.getView('viewHierarchy/viewHierarchy', startKey=self.projID)
        for line in children:
          self.comm.backend.db.remove(line['id'])
        #update sidebar, show projects
        self.comm.changeSidebar.emit('redraw')
        self.comm.changeTable.emit('x0','')
    elif command[0] is Command.SCAN:
      self.comm.backend.scanProject(self.comm.progressBar, self.projID, self.docProj['-branch'][0]['path'])
      self.comm.changeSidebar.emit('redraw')
      showMessage(self, 'Information','Scanning finished')
<<<<<<< HEAD
    elif command[0] is Command.REDUCE_HEIGHT_HEAD:
      if self.infoWSA is not None and self.infoWSA.isHidden():
        self.infoWSA.show()
=======
    elif command[0] is Command.SHOW_PROJ_DETAILS:
      if self.infoW is not None and self.infoW.isHidden():
        self.infoW.show()
>>>>>>> 30bf661b
        self.actHideDetail.setText('Hide project details')
      elif self.infoWSA is not None:
        self.infoWSA.hide()
        self.actHideDetail.setText('Show project details')
    elif command[0] is Command.HIDE:
      self.comm.backend.db.hideShow(self.projID)
      self.docProj = self.comm.backend.db.getDoc(self.projID)
      if [b for b in self.docProj['-branch'] if False in b['show']]: # hidden->go back to project table
        self.comm.changeSidebar.emit('')
        self.comm.changeTable.emit('x0','') # go back to project table
      else:
        self.change('', '')
        self.comm.changeSidebar.emit('')
    elif command[0] is Command.SHOW_DETAILS and self.tree is not None:
      def recursiveRowIteration(index:QModelIndex) -> None:
        for subRow in range(self.tree.model().rowCount(index)):   # type: ignore[union-attr]
          subIndex = self.tree.model().index(subRow,0, index)     # type: ignore[union-attr]
          subItem  = self.tree.model().itemFromIndex(subIndex)    # type: ignore[union-attr]
          docID    = subItem.data()['hierStack'].split('/')[-1]
          gui      = subItem.data()['gui']
          gui[0]   = self.showDetailsAll
          subItem.setData({ **subItem.data(), **{'gui':gui}})
          self.comm.backend.db.setGUI(docID, gui)
      recursiveRowIteration(self.tree.model().index(-1,0))
      self.showDetailsAll = not self.showDetailsAll
      if self.showDetailsAll:
        self.actionFoldAll.setText('Show all item details')
      else:
        self.actionFoldAll.setText('Hide all item details')
    elif command[0] is Command.HIDE_SHOW_ITEMS:
      self.showAll = not self.showAll
      self.change('','')
    elif command[0] is Command.ADD_CHILD:
      self.comm.backend.cwd = self.comm.backend.basePath/self.docProj['-branch'][0]['path']
      title = self.comm.backend.db.dataHierarchy['x1']['title'].lower()[:-1]
      self.comm.backend.addData('x1', {'-name':f'new {title}'}, [self.projID])
      self.change('','') #refresh project
    elif command[0] is Command.SHOW_TABLE:
      self.comm.changeTable.emit(command[1], self.projID)
    else:
      print("**ERROR project menu unknown:",command)
    return


  def modelChanged(self, item:QStandardItem) -> None:
    """
    Autocalled after drag-drop and other changes, record changes to backend and database directly

    Args:
      item (QStandardItem): item changed, new location
    """
    #gather old information
    db       = self.comm.backend.db
    if not item.data():
      return
    stackOld = item.data()['hierStack'].split('/')[:-1]
    docID    = item.data()['hierStack'].split('/')[-1]
    doc      = db.getDoc(docID)
    if '-branch' not in doc or not stackOld: #skip everything if project or not contain branch
      return
    branchOldList= [i for i in doc['-branch'] if i['stack']==stackOld]
    if len(branchOldList)!=1:
      self.change('','')
      return
    branchOld = branchOldList[0]
    childOld = branchOld['child']
    branchIdx= doc['-branch'].index(branchOld)
    siblingsOld = db.getView('viewHierarchy/viewHierarchy', startKey=' '.join(stackOld))
    siblingsOld = [i for i in siblingsOld if len(i['key'].split(' '))==len(stackOld)+1 and \
                                                  i['value'][0]>branchOld['child'] and i['value'][0]<9999]
    #gather new information
    stackNew = []  #create reversed
    currentItem = item
    while currentItem.parent() is not None:
      currentItem = currentItem.parent()
      docIDj = currentItem.data()['hierStack'].split('/')[-1]
      stackNew.append(docIDj)
    stackNew = [self.projID] + stackNew[::-1]  #add project id and reverse
    childNew = item.row()
    if branchOld['path'] is not None and not branchOld['path'].startswith('http'):
      dirNameNew= createDirName(doc['-name'],doc['-type'][0],childNew) # determine path: do not create yet
      parentDir = db.getDoc(stackNew[-1])['-branch'][0]['path']
      pathNew = f'{parentDir}/{dirNameNew}'
    else:
      pathNew = branchOld['path']
    siblingsNew = db.getView('viewHierarchy/viewHierarchy', startKey=' '.join(stackNew))
    siblingsNew = [i for i in siblingsNew if len(i['key'].split(' '))==len(stackNew)+1 and \
                                                   i['value'][0]>=childNew and i['value'][0]<9999]
    logging.debug('Change project: docID %s branch %i | old stack %s child %i | new stack %s child %i path %s'\
                  , docID, branchIdx, str(stackOld), childOld, str(stackNew), childNew, pathNew)
    if stackOld==stackNew and childOld==childNew:  #nothing changed, just redraw
      return
    # change item in question
    db.updateBranch(docID=docID, branch=branchIdx, stack=stackNew, path=pathNew, child=childNew)
    item.setData({})     #update item.text() to new stack
    # change siblings
    for line in siblingsOld:
      db.updateBranch(docID=line['id'], branch=line['value'][3], child=line['value'][0]-1)
    for line in siblingsNew:
      if line['id']!=docID:
        db.updateBranch(docID=line['id'], branch=line['value'][3], child=line['value'][0]+1)
    return


  def iterateTree(self, nodeHier:Node) -> QStandardItem:
    """
    Recursive function to translate the hierarchical node into a tree-node

    Args:
      nodeHier (Anytree.Node): anytree node

    Returns:
      QtTreeWidgetItem: tree node
    """
    #prefill docID
    hierStack = '/'.join([i.id for i in nodeHier.ancestors]+[nodeHier.id])
    gui = nodeHier.gui
    nodeTree = QStandardItem(nodeHier.name)
    nodeTree.setData({"hierStack":hierStack, "docType":nodeHier.docType, "gui":gui})
    if nodeHier.id[0]=='x':
      nodeTree.setFlags(Qt.ItemIsEnabled | Qt.ItemIsSelectable | Qt.ItemIsDragEnabled | Qt.ItemIsDropEnabled) # type: ignore
    else:
      nodeTree.setFlags(Qt.ItemIsEnabled | Qt.ItemIsSelectable | Qt.ItemIsDragEnabled) # type: ignore
    children = []
    for childHier in nodeHier.children:
      childTree = self.iterateTree(childHier)
      children.append(childTree)
    if children:
      nodeTree.appendRows(children)
    return nodeTree


class Command(Enum):
  """ Commands used in this file """
  EDIT   = 1
  DELETE = 2
  SCAN   = 3
  HIDE   = 4
  SHOW_PROJ_DETAILS = 5
  HIDE_SHOW_ITEMS    = 6
  SHOW_DETAILS     = 7
  ADD_CHILD          = 8
  SHOW_TABLE         = 9<|MERGE_RESOLUTION|>--- conflicted
+++ resolved
@@ -2,16 +2,13 @@
 import logging, re
 from enum import Enum
 from typing import Optional, Any
-<<<<<<< HEAD
+from PySide6.QtWidgets import QLabel, QVBoxLayout, QWidget, QMenu, QMessageBox, QTextEdit, QScrollArea, QTreeWidgetItemIterator # pylint: disable=no-name-in-module
+from PySide6.QtGui import QStandardItemModel, QStandardItem, QAction   # pylint: disable=no-name-in-module
+from PySide6.QtCore import Slot, Qt, QItemSelectionModel, QModelIndex # pylint: disable=no-name-in-module
 import shutil
 from PySide6.QtWidgets import QLabel, QVBoxLayout, QWidget, QMenu, QMessageBox, QTextEdit, QScrollArea # pylint: disable=no-name-in-module
 from PySide6.QtGui import QStandardItemModel, QStandardItem, QAction, QResizeEvent                     # pylint: disable=no-name-in-module
 from PySide6.QtCore import Slot, Qt, QItemSelectionModel, QModelIndex                                  # pylint: disable=no-name-in-module
-=======
-from PySide6.QtWidgets import QLabel, QVBoxLayout, QWidget, QMenu, QMessageBox, QTextEdit, QScrollArea, QTreeWidgetItemIterator # pylint: disable=no-name-in-module
-from PySide6.QtGui import QStandardItemModel, QStandardItem, QAction   # pylint: disable=no-name-in-module
-from PySide6.QtCore import Slot, Qt, QItemSelectionModel, QModelIndex # pylint: disable=no-name-in-module
->>>>>>> 30bf661b
 from anytree import PreOrderIter, Node
 from .projectTreeView import TreeView
 from ..guiStyle import TextButton, Action, Label, showMessage, widgetAndLayout, getColor
@@ -139,11 +136,7 @@
   @Slot(str, str)
   def change(self, projID:str, docID:str) -> None:
     """
-<<<<<<< HEAD
-    What happens when user clicks to select project
-=======
     What happens when user clicks to change project
->>>>>>> 30bf661b
 
     Args:
       projID (str): document id of project; if empty, just refresh
@@ -172,10 +165,6 @@
         self.projHeader()
       else:
         rootItem.appendRow(self.iterateTree(node))
-<<<<<<< HEAD
-    logging.debug('ProjectView elements at 3: %i',self.mainL.count())
-    # self.tree.expandAll()
-=======
     # collapse / expand depending on stored value
     # by iterating each leaf, and converting item and index
     root = self.model.invisibleRootItem()
@@ -185,7 +174,6 @@
       if data['hierStack'].split('/')[-1][0]=='x':
         index = self.model.indexFromItem(item)
         self.tree.setExpanded(index, data['gui'][1])
->>>>>>> 30bf661b
     if selectedIndex is not None:
       self.tree.selectionModel().select(selectedIndex, QItemSelectionModel.Select)
       self.tree.setCurrentIndex(selectedIndex)# Item(selectedItem)
@@ -255,15 +243,9 @@
       self.comm.backend.scanProject(self.comm.progressBar, self.projID, self.docProj['-branch'][0]['path'])
       self.comm.changeSidebar.emit('redraw')
       showMessage(self, 'Information','Scanning finished')
-<<<<<<< HEAD
-    elif command[0] is Command.REDUCE_HEIGHT_HEAD:
-      if self.infoWSA is not None and self.infoWSA.isHidden():
-        self.infoWSA.show()
-=======
     elif command[0] is Command.SHOW_PROJ_DETAILS:
       if self.infoW is not None and self.infoW.isHidden():
         self.infoW.show()
->>>>>>> 30bf661b
         self.actHideDetail.setText('Hide project details')
       elif self.infoWSA is not None:
         self.infoWSA.hide()
