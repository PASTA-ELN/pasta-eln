""" Widget that shows the content of project in a electronic labnotebook """
import logging, re
from enum import Enum
from typing import Optional, Any
from PySide6.QtWidgets import QLabel, QVBoxLayout, QWidget, QMenu, QMessageBox, QTextEdit, QScrollArea # pylint: disable=no-name-in-module
from PySide6.QtGui import QStandardItemModel, QStandardItem, QAction   # pylint: disable=no-name-in-module
from PySide6.QtCore import Slot, Qt, QItemSelectionModel, QModelIndex # pylint: disable=no-name-in-module
from anytree import PreOrderIter, Node
from .projectTreeView import TreeView
from ..guiStyle import TextButton, Action, Label, showMessage, widgetAndLayout, iconsDocTypes, getColor
from ..miscTools import createDirName
from ..guiCommunicate import Communicate

class Project(QWidget):
  """ Widget that shows the content of project in a electronic labnotebook """
  def __init__(self, comm:Communicate):
    super().__init__()
    self.comm = comm
    comm.changeProject.connect(self.change)
    self.mainL = QVBoxLayout()
    self.setLayout(self.mainL)
    self.tree:Optional[TreeView]             = None
    self.model:Optional[QStandardItemModel]  = None
    self.infoW:Optional[QWidget]             = None
    self.actHideDetail = QAction()
    self.actionHideItems   = QAction()
    self.actionHideProject = QAction()
    self.actionFoldAll     = QAction()
    self.projID = ''
    self.taskID = ''
    self.docProj:dict[str,Any]= {}
    self.showAll= True
    self.foldedAll = False
    self.btnAddSubfolder:Optional[TextButton] = None
    self.lineSep = 20


  def projHeader(self) -> None:
    """
    Initialize / Create header of page
    """
    self.docProj = self.comm.backend.db.getDoc(self.projID)
    # TOP LINE includes name on left, buttons on right
    _, topLineL       = widgetAndLayout('H',self.mainL,'m')
    hidden, menuTextHidden = ('     \U0001F441', 'Mark project as shown') \
                       if [b for b in self.docProj['-branch'] if False in b['show']] else \
                       ('', 'Mark project as hidden')
    topLineL.addWidget(Label(self.docProj['-name']+hidden, 'h2'))
    showStatus = '(Show all items)' if self.showAll else '(Hide hidden items)'
    topLineL.addWidget(QLabel(showStatus))
    topLineL.addStretch(1)
    # buttons in top line
    buttonW, buttonL = widgetAndLayout('H', spacing='m')
    topLineL.addWidget(buttonW, alignment=Qt.AlignTop)  # type: ignore
    self.btnAddSubfolder = TextButton('Add subfolder', self, [Command.ADD_CHILD], buttonL)
    TextButton('Edit project',                         self, [Command.EDIT],      buttonL)
    visibility = TextButton(          'Visibility',    self, [],                  buttonL)
    visibilityMenu = QMenu(self)
    self.actHideDetail = Action('Hide project details',self, [Command.REDUCE_HEIGHT_HEAD],visibilityMenu)
    menuTextItems = 'Hide hidden items' if self.showAll else 'Show hidden items'
    minimizeItems = 'Show all item details' if self.foldedAll else 'Hide all item details'
    self.actionHideItems   = Action( menuTextItems,    self, [Command.HIDE_SHOW_ITEMS],  visibilityMenu)
    self.actionHideProject = Action( menuTextHidden,   self, [Command.HIDE],             visibilityMenu)
    self.actionFoldAll     = Action( minimizeItems,    self, [Command.FOLD_ALL_ITEMS],   visibilityMenu)
    visibility.setMenu(visibilityMenu)
    more = TextButton('More',           self, [], buttonL)
    moreMenu = QMenu(self)
    Action('Scan',                      self, [Command.SCAN], moreMenu)
    for doctype in self.comm.backend.db.dataLabels:
      if doctype[0]!='x':
        if self.comm.backend.db.dataLabels[doctype] in iconsDocTypes:
          icon = iconsDocTypes[self.comm.backend.db.dataLabels[doctype]]
        else:
          icon = 'fa.asterisk'
        Action(f'table of {doctype}',   self, [Command.SHOW_TABLE, doctype], moreMenu, icon=icon)
    Action('table of unidentified',     self, [Command.SHOW_TABLE, '-'],     moreMenu, icon=iconsDocTypes['-'])
    moreMenu.addSeparator()
    Action('Delete',                    self, [Command.DELETE], moreMenu)
    more.setMenu(moreMenu)

    # Details section
    self.infoW = QScrollArea()
    self.infoW.setVerticalScrollBarPolicy(Qt.ScrollBarAlwaysOff)
    self.infoW.setWidgetResizable(True)
    infoW_, infoL = widgetAndLayout('V')
    self.infoW.setWidget(infoW_)
    self.mainL.addWidget(self.infoW)
    # details
    tags = ', '.join([f'#{i}' for i in self.docProj['-tags']]) if '-tags' in self.docProj else ''
    infoL.addWidget(QLabel(f'Tags: {tags}'))
    countLines = 0
    for key,value in self.docProj.items():
      if key[0] in {'_','-'} or 'from ' in key or key in {'comment'}:
        continue
      labelW = QLabel(f'{key.title()}: {str(value)}')
      infoL.addWidget(labelW)
      countLines += 1
    # comment
    _, commentL         = widgetAndLayout('H', infoL, 's')
    labelW = QLabel('Comment:')
    # labelW.setStyleSheet('padding-top: 5px') #make "Comment:" text aligned with other content, not with text-edit
    commentL.addWidget(labelW, alignment=Qt.AlignTop)   # type: ignore[call-arg]
    comment = QTextEdit()
    comment.setMarkdown(re.sub(r'(^|\n)(#+)', r'\1##\2', self.docProj['comment'].strip()))
    bgColor = getColor(self.comm.backend, 'secondaryDark')
    fgColor = getColor(self.comm.backend, 'primaryText')
    comment.setStyleSheet(f"border: none; padding: 0px; background-color: {bgColor}; color: {fgColor}")
    comment.setReadOnly(True)
    comment.document().setTextWidth(self.infoW.width())
    height:int = comment.document().size().toTuple()[1] # type: ignore[index]
    commentL.addWidget(comment)
    infoW_.setMaximumHeight(height + (countLines+1)*self.lineSep     +2)
    self.infoW.setMaximumHeight(height + (countLines+1)*self.lineSep +5)
    return


  @Slot(str, str)
  def change(self, projID:str, docID:str) -> None:
    """
    What happens when user clicks to change doc-type

    Args:
      projID (str): document id of project; if empty, just refresh
      docID (str): document id of focus item, if not given focus at project
    """
    logging.debug('project:changeProject |%s|%s|',projID,docID)
    #initialize
    for i in reversed(range(self.mainL.count())): #remove old
      self.mainL.itemAt(i).widget().setParent(None)  # type: ignore
    if projID!='':
      self.projID         = projID
      self.taskID         = docID
      self.comm.projectID = projID
    selectedIndex = None
    self.model = QStandardItemModel()
    self.tree = TreeView(self, self.comm, self.model)
    # self.tree.setSelectionBehavior(QAbstractItemView.SelectRows)
    # self.tree.setSelectionMode(QAbstractItemView.SingleSelection)
    self.model.itemChanged.connect(self.modelChanged)
    rootItem = self.model.invisibleRootItem()
    #Populate model body of change project: start recursion
    nodeHier = self.comm.backend.db.getHierarchy(self.projID, allItems=self.showAll)
    for node in PreOrderIter(nodeHier, maxlevel=2):
      if node.is_root:         #Project header
        self.projHeader()
      else:
        rootItem.appendRow(self.iterateTree(node))
    # self.tree.expandAll()
    if selectedIndex is not None:
      self.tree.selectionModel().select(selectedIndex, QItemSelectionModel.Select)
      self.tree.setCurrentIndex(selectedIndex)# Item(selectedItem)
    self.mainL.addWidget(self.tree)
    if len(nodeHier.children)>0 and self.btnAddSubfolder is not None:
      self.btnAddSubfolder.setVisible(False)
    return


  def execute(self, command:list[Any]) -> None:
    """
    Event if user clicks button in the center

    Args:
      command (list): list of commands
    """
    if command[0] is Command.EDIT:
      self.comm.formDoc.emit(self.docProj)
      self.change(self.projID,'')
      #collect information and then change
      oldPath = self.comm.backend.basePath/self.docProj['-branch'][0]['path']
      if oldPath.exists():
        newPath = self.comm.backend.basePath/createDirName(self.docProj['-name'],'x0',0)
        oldPath.rename(newPath)
    elif command[0] is Command.DELETE:
      ret = QMessageBox.critical(self, 'Warning', 'Are you sure you want to delete project?', \
                      QMessageBox.StandardButton.No | QMessageBox.StandardButton.Yes,  # type: ignore[operator]
                      QMessageBox.StandardButton.No)
      if ret==QMessageBox.StandardButton.Yes:
        #delete database and rename folder
        doc = self.comm.backend.db.remove(self.projID)
        if '-branch' in doc and len(doc['-branch'])>0 and 'path' in doc['-branch'][0]:
          oldPath = self.comm.backend.basePath/doc['-branch'][0]['path']
          newPath = self.comm.backend.basePath/('trash_'+doc['-branch'][0]['path'])
          oldPath.rename(newPath)
        # go through children, remove from DB
        children = self.comm.backend.db.getView('viewHierarchy/viewHierarchy', startKey=self.projID)
        for line in children:
          self.comm.backend.db.remove(line['id'])
        #update sidebar, show projects
        self.comm.changeSidebar.emit('redraw')
        self.comm.changeTable.emit('x0','')
    elif command[0] is Command.SCAN:
      self.comm.backend.scanProject(self.comm.progressBar, self.projID, self.docProj['-branch'][0]['path'])
      self.comm.changeSidebar.emit('redraw')
      showMessage(self, 'Information','Scanning finished')
    elif command[0] is Command.REDUCE_HEIGHT_HEAD:
      if self.infoW is not None and self.infoW.isHidden():
        self.infoW.show()
        self.actHideDetail.setText('Hide project details')
      elif self.infoW is not None:
        self.infoW.hide()
        self.actHideDetail.setText('Show project details')
    elif command[0] is Command.HIDE:
      self.comm.backend.db.hideShow(self.projID)
      self.docProj = self.comm.backend.db.getDoc(self.projID)
      if [b for b in self.docProj['-branch'] if False in b['show']]: # hidden->go back to project table
        self.comm.changeSidebar.emit('')
        self.comm.changeTable.emit('x0','') # go back to project table
      else:
        self.change('', '')
        self.comm.changeSidebar.emit('')
    elif command[0] is Command.FOLD_ALL_ITEMS and self.tree is not None:
      self.foldedAll = not self.foldedAll
      def recursiveRowIteration(index:QModelIndex) -> None:
        for subRow in range(self.tree.model().rowCount(index)):   # type: ignore[union-attr]
          subIndex = self.tree.model().index(subRow,0, index)     # type: ignore[union-attr]
          subItem  = self.tree.model().itemFromIndex(subIndex)    # type: ignore[union-attr]
          if self.foldedAll       and not subItem.text().endswith(' -'):
            subItem.setText(f'{subItem.text()} -')
          elif not self.foldedAll and subItem.text().endswith(' -'):
            subItem.setText(subItem.text()[:-2])
          recursiveRowIteration(subIndex)
        return
      recursiveRowIteration(self.tree.model().index(-1,0))
      if self.foldedAll:
        self.actionFoldAll.setText('Show all item details')
      else:
        self.actionFoldAll.setText('Hide all item details')
    elif command[0] is Command.HIDE_SHOW_ITEMS:
      self.showAll = not self.showAll
      self.change('','')
    elif command[0] is Command.ADD_CHILD:
      self.comm.backend.cwd = self.comm.backend.basePath/self.docProj['-branch'][0]['path']
<<<<<<< HEAD
      displayedTitle = self.comm.backend.db.ontology['x1']['displayedTitle'].lower()[:-1]
      self.comm.backend.addData('x1', {'-name':f'new {displayedTitle}'}, [self.projID])
=======
      label = self.comm.backend.db.dataHierarchy['x1']['label'].lower()[:-1]
      self.comm.backend.addData('x1', {'-name':f'new {label}'}, [self.projID])
>>>>>>> 2b2a4f32
      self.change('','') #refresh project
    elif command[0] is Command.SHOW_TABLE:
      self.comm.changeTable.emit(command[1], self.projID)
    else:
      print("**ERROR project menu unknown:",command)
    return


  def modelChanged(self, item:QStandardItem) -> None:
    """
    Autocalled after drag-drop and other changes, record changes to backend and database directly

    Args:
      item (QStandardItem): item changed, new location
    """
    #gather old information
    db       = self.comm.backend.db
    stackOld = item.text().split('/')[:-1]
    docID    = item.text().split('/')[-1]
    maximized = True
    if docID.endswith(' -'):
      docID = docID[:34]
      maximized = False
    doc      = db.getDoc(docID)
    if '-branch' not in doc or not stackOld: #skip everything if project or not contain branch
      return
    branchOldList= [i for i in doc['-branch'] if i['stack']==stackOld]
    if len(branchOldList)!=1:
      self.change('','')
      return
    branchOld = branchOldList[0]
    childOld = branchOld['child']
    branchIdx= doc['-branch'].index(branchOld)
    siblingsOld = db.getView('viewHierarchy/viewHierarchy', startKey=' '.join(stackOld))
    siblingsOld = [i for i in siblingsOld if len(i['key'].split(' '))==len(stackOld)+1 and \
                                                  i['value'][0]>branchOld['child'] and i['value'][0]<9999]
    #gather new information
    stackNew = []  #create reversed
    currentItem = item
    while currentItem.parent() is not None:
      currentItem = currentItem.parent()
      docIDj = currentItem.text().split('/')[-1]
      stackNew.append(docIDj[:34] if docIDj.endswith(' -') else docIDj)
    stackNew = [self.projID] + stackNew[::-1]  #add project id and reverse
    childNew = item.row()
    if branchOld['path'] is not None and not branchOld['path'].startswith('http'):
      dirNameNew= createDirName(doc['-name'],doc['-type'][0],childNew) # determine path: do not create yet
      parentDir = db.getDoc(stackNew[-1])['-branch'][0]['path']
      pathNew = f'{parentDir}/{dirNameNew}'
    else:
      pathNew = branchOld['path']
    siblingsNew = db.getView('viewHierarchy/viewHierarchy', startKey=' '.join(stackNew))
    siblingsNew = [i for i in siblingsNew if len(i['key'].split(' '))==len(stackNew)+1 and \
                                                   i['value'][0]>=childNew and i['value'][0]<9999]
    logging.debug('Change project: docID %s branch %i | old stack %s child %i | new stack %s child %i path %s'\
                  , docID, branchIdx, str(stackOld), childOld, str(stackNew), childNew, pathNew)
    if stackOld==stackNew and childOld==childNew:  #nothing changed, just redraw
      return
    # change item in question
    db.updateBranch(docID=docID, branch=branchIdx, stack=stackNew, path=pathNew, child=childNew)
    item.setText('/'.join(stackNew+[docID]) if maximized else '/'.join(stackNew+[f'{docID} -']) )     #update item.text() to new stack
    # change siblings
    for line in siblingsOld:
      db.updateBranch(docID=line['id'], branch=line['value'][3], child=line['value'][0]-1)
    for line in siblingsNew:
      if line['id']!=docID:
        db.updateBranch(docID=line['id'], branch=line['value'][3], child=line['value'][0]+1)
    return


  def iterateTree(self, nodeHier:Node) -> QStandardItem:
    """
    Recursive function to translate the hierarchical node into a tree-node

    Args:
      nodeHier (Anytree.Node): anytree node

    Returns:
      QtTreeWidgetItem: tree node
    """
    #prefill docID
    label = '/'.join([i.id for i in nodeHier.ancestors]+[nodeHier.id])
    if self.foldedAll:
      label += ' -'
    nodeTree = QStandardItem(label)  #nodeHier.name,'/'.join(nodeHier.docType),nodeHier.id])
    if nodeHier.id[0]=='x':
      nodeTree.setFlags(Qt.ItemIsEnabled | Qt.ItemIsSelectable | Qt.ItemIsDragEnabled | Qt.ItemIsDropEnabled) # type: ignore
    else:
      nodeTree.setFlags(Qt.ItemIsEnabled | Qt.ItemIsSelectable | Qt.ItemIsDragEnabled) # type: ignore
    children = []
    for childHier in nodeHier.children:
      childTree = self.iterateTree(childHier)
      children.append(childTree)
    if children:
      nodeTree.appendRows(children)
    return nodeTree


class Command(Enum):
  """ Commands used in this file """
  EDIT   = 1
  DELETE = 2
  SCAN   = 3
  HIDE   = 4
  REDUCE_HEIGHT_HEAD = 5
  HIDE_SHOW_ITEMS    = 6
  FOLD_ALL_ITEMS     = 7
  ADD_CHILD          = 8
  SHOW_TABLE         = 9<|MERGE_RESOLUTION|>--- conflicted
+++ resolved
@@ -230,13 +230,8 @@
       self.change('','')
     elif command[0] is Command.ADD_CHILD:
       self.comm.backend.cwd = self.comm.backend.basePath/self.docProj['-branch'][0]['path']
-<<<<<<< HEAD
-      displayedTitle = self.comm.backend.db.ontology['x1']['displayedTitle'].lower()[:-1]
-      self.comm.backend.addData('x1', {'-name':f'new {displayedTitle}'}, [self.projID])
-=======
-      label = self.comm.backend.db.dataHierarchy['x1']['label'].lower()[:-1]
-      self.comm.backend.addData('x1', {'-name':f'new {label}'}, [self.projID])
->>>>>>> 2b2a4f32
+      title = self.comm.backend.db.dataHierarchy['x1']['title'].lower()[:-1]
+      self.comm.backend.addData('x1', {'-name':f'new {title}'}, [self.projID])
       self.change('','') #refresh project
     elif command[0] is Command.SHOW_TABLE:
       self.comm.changeTable.emit(command[1], self.projID)
