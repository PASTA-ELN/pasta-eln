--- conflicted
+++ resolved
@@ -9,15 +9,10 @@
 from anytree import PreOrderIter, Node
 from .projectTreeView import TreeView
 from ..guiStyle import TextButton, Action, Label, showMessage, widgetAndLayout, addDocDetails
-<<<<<<< HEAD
-from ..stringChanges import createDirName, markdownEqualizer
-=======
 from ..fixedStringsJson import SORTED_KEYS, DO_NOT_RENDER
 from ..stringChanges import createDirName
 from ..handleDictionaries import doc2markdown
->>>>>>> f9035394
 from ..guiCommunicate import Communicate
-from .projectLeafRenderer import DO_NOT_RENDER
 
 class Project(QWidget):
   """ Widget that shows the content of project in a electronic labnotebook """
@@ -98,35 +93,6 @@
     more.setMenu(moreMenu)
 
     # Details section
-<<<<<<< HEAD
-    self.infoWSA = QScrollArea()
-    self.infoWSA.setVerticalScrollBarPolicy(Qt.ScrollBarPolicy.ScrollBarAlwaysOff)
-    self.infoWSA.setWidgetResizable(True)
-    self.infoW_, infoL = widgetAndLayout('V')
-    self.infoWSA.setWidget(self.infoW_)
-    self.mainL.addWidget(self.infoWSA)
-    if not self.docProj['gui'][0]:
-      self.infoWSA.hide()
-      self.actHideDetail.setText('Show project details')
-    # details
-    for key,value in self.docProj.items():
-      if 'from ' in key or key in DO_NOT_RENDER:
-        continue
-      text = addDocDetails(self, infoL, key, value, dataHierarchyNode)
-      self.countLines += text.count('/n')+1
-    # comment
-    commentW, commentL   = widgetAndLayout('H', infoL, 's')
-    commentW.resizeEvent = self.commentResize # type: ignore
-    labelW = QLabel('Comment:')
-    # labelW.setStyleSheet('padding-top: 5px') #make "Comment:" text aligned with other content, not with text-edit
-    commentL.addWidget(labelW, alignment=Qt.AlignmentFlag.AlignTop)
-    self.commentTE = QTextEdit()
-    self.commentTE.setMarkdown(markdownEqualizer(self.docProj.get('comment', '')))
-    bgColor = self.comm.palette.get('secondaryDark', 'background-color')
-    fgColor = self.comm.palette.get('secondaryText', 'color')
-    self.commentTE.setStyleSheet(f"border: none; padding: 0px; {bgColor} {fgColor}")
-    self.commentTE.setReadOnly(True)
-=======
     # self.infoW = QScrollArea()
     # self.infoW.setVerticalScrollBarPolicy(Qt.ScrollBarPolicy.ScrollBarAlwaysOff)
     # self.infoW.setWidgetResizable(True)
@@ -141,7 +107,6 @@
     self.allDetails.setStyleSheet(f"border: none; padding: 0px; {bgColor} {fgColor}")
     self.allDetails.setReadOnly(True)
     self.mainL.addWidget(self.allDetails)
->>>>>>> f9035394
     self.commentResize(None)
     return
 
