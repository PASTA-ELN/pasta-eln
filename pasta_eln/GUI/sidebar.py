""" Sidebar widget that includes the navigation items """
from enum import Enum
from typing import Any
from PySide6.QtGui import QResizeEvent                                                                 # pylint: disable=no-name-in-module
from PySide6.QtWidgets import QWidget, QVBoxLayout, QTreeWidgetItem, QFrame, QProgressBar # pylint: disable=no-name-in-module
from PySide6.QtCore import Slot                                                                        # pylint: disable=no-name-in-module
from anytree import Node
from .config import Configuration
from ..guiStyle import TextButton, IconButton, getColor, showMessage, widgetAndLayout, widgetAndLayoutGrid, space
from ..guiCommunicate import Communicate


class Sidebar(QWidget):
  """ Sidebar widget that includes the navigation items """
  def __init__(self, comm:Communicate):
    super().__init__()
    self.comm = comm
    comm.changeSidebar.connect(self.change)
    if hasattr(self.comm.backend, 'configuration'):
      self.sideBarWidth = self.comm.backend.configuration['GUI']['sidebarWidth']
      self.setFixedWidth(self.sideBarWidth)
    if not hasattr(comm.backend, 'db'):  #if no backend
      configWindow = Configuration(comm, 'setup')
      configWindow.exec()
    self.openProjectId = ''

    # GUI elements
    mainL = QVBoxLayout()
    mainL.setContentsMargins(space['s'],space['s'],space['0'],space['s'])
    mainL.setSpacing(15)
    if self.comm.backend.configuration['GUI']['showProjectBtn']=='Yes':
      TextButton('List projects', self, [Command.LIST_PROJECTS], mainL, 'Show list of all projects')
    _, self.projectsListL = widgetAndLayout('V', mainL, spacing='s')
    # projectListW, self.projectsListL = widgetAndLayout('V', None, spacing='s')
    # scrollSection = QScrollArea()
    # scrollSection.setWidget(projectListW)
    # mainL.addWidget(scrollSection)
    self.progress = QProgressBar(self)
    self.progress.hide()
    self.comm.progressBar = self.progress
    mainL.addWidget(self.progress)
    self.setLayout(mainL)

    self.widgetsAction:dict[str,QWidget] = {}
    self.widgetsList:dict[str,QWidget]   = {}
    self.widgetsProject:dict[str,Any]    = {} #title bar and widget that contains all of project
    self.change()
    #++ TODO projectView: allow size changegable, drag-and-drop to move
    #   more below and other files


  @Slot(str)
  def change(self, projectChoice:str='') -> None:
    """
    Redraw sidebar: e.g. after change of project visibility in table

    Args:
      projectChoice (str): projectID on which to focus: '' string=draw default=none; 'redraw' implies redraw; id implies id
    """
    # Delete old widgets from layout and create storage
    for i in reversed(range(self.projectsListL.count())):
      self.projectsListL.itemAt(i).widget().setParent(None)
    if projectChoice != 'redraw':
      self.openProjectId = projectChoice
    self.widgetsAction = {}
    self.widgetsList = {}
    self.widgetsProject = {} #title bar and widget that contains all of project
    backend = self.comm.backend

    if hasattr(backend, 'db'):
      db = self.comm.backend.db
      hierarchy = db.getView('viewDocType/x0')
      hierarchy['dateCreated'] = [db.getDoc(id_)['-dateCreated'] for id_ in hierarchy['id']]
      hierarchy.sort_values('dateCreated',axis=0, ascending=False, inplace=True)
      maxProjects = int((self.height()-120)/50)-1
      for index, project in hierarchy.iterrows():
        if index>maxProjects:
          break
        projID = project['id']
        projName = project['name']
        #head: show project name as button
        projectW = QFrame()
        # projectW.setMinimumHeight(300) #convenience: allow scroll in sidebar
        projectL = QVBoxLayout(projectW)
        projectL.setContentsMargins(3,3,3,3)
        maxLabelCharacters = int((self.sideBarWidth-50)/7.1)
        label = (projName if len(projName) < maxLabelCharacters else f'{projName[:maxLabelCharacters - 3]}...')
        btnProj = TextButton(label, self, [Command.SHOW_PROJECT, projID, ''], projectL)
        btnProj.setStyleSheet("border-width:0")
        self.widgetsProject[projID] = [btnProj, projectW]

        # actions: scan, curate, ...
        actionW, actionL = widgetAndLayoutGrid(projectL)
        if self.openProjectId != projID: #depending which project is open
          actionW.hide()
          projectW.setStyleSheet("background-color:"+ getColor(backend, 'secondaryDark'))
        else:
          projectW.setStyleSheet("background-color:"+ getColor(backend, 'secondaryLight'))
        btnScan = TextButton('Scan', self, [Command.SCAN_PROJECT, projID], None, 'Scan', \
                             iconName='mdi.clipboard-search-outline')
        actionL.addWidget(btnScan, 0,0)
        btnCurate = TextButton('Special', self, [projID], None)
        btnCurate.hide()
        actionL.addWidget(btnCurate, 0,1)
        self.widgetsAction[projID] = actionW
        btnScan.setStyleSheet("border-width:0")
        btnCurate.setStyleSheet("border-width:0")

        # lists: view list of measurements, ... of this project
        listW, listL = widgetAndLayoutGrid(projectL)
        if self.openProjectId != projID:
          listW.hide()
        docTypes = db.dataHierarchy('', '')
        for idx, doctype in enumerate(docTypes):
          if doctype[0]!='x':
<<<<<<< HEAD
            icon = self.comm.backend.db.dataHierarchy(doctype,'icon')
            icon = 'fa.asterisk' if icon=='' else icon
            btn = IconButton(icon, self, [Command.LIST_DOCTYPE,doctype,projID], None,db.dataHierarchy(doctype,'title'))
            listL.addWidget(btn, 0, idx)    # type: ignore
        btn = IconButton('fa5.file', self, [Command.LIST_DOCTYPE,'-',projID], None, 'Unidentified')
        listL.addWidget(btn, 0, len(docTypes)+1)  # type: ignore
=======
            icon = self.comm.backend.db.dataHierarchy[doctype].get('icon','')
            icon = 'fa5s.asterisk' if icon=='' else icon
            btn = IconButton(icon, self, [Command.LIST_DOCTYPE,doctype,projID], None,db.dataLabels[doctype])
            listL.addWidget(btn, 0, idx)
        btn = IconButton('fa5.file', self, [Command.LIST_DOCTYPE,'-',projID], None, 'Unidentified')
        listL.addWidget(btn, 0, len(db.dataLabels)+1)
>>>>>>> d974ef37
        self.widgetsList[projID] = listW

        # show folders as hierarchy
        # Commented out temporarily until getHierarchy is fast
        # - parentNode = find_by_attr(dataTree, parentID, name='id')
        # - is slow if many entries, find better system
        # treeW = QTreeWidget()
        # treeW.hide()  #convenience: allow scroll in sidebar
        # treeW.setHeaderHidden(True)
        # treeW.setColumnCount(1)
        # treeW.itemClicked.connect(lambda item: self.execute([Command.SHOW_FOLDER, *item.text(1).split('/')]))
        # hierarchy = db.getHierarchy(projID)
        # rootItem = treeW.invisibleRootItem()
        # count = 0
        # for node in PreOrderIter(hierarchy, maxlevel=2):
        #   if not node.is_root and node.id[0]=='x':
        #     rootItem.insertChild(count, self.iterateTree(node, projID))
        #     count += 1
        # projectL.addWidget(treeW)
        # finalize layout
        self.projectsListL.addWidget(projectW)
    # Other buttons
    stretch = QWidget()
    self.projectsListL.addWidget(stretch, stretch=2)
    return


  def execute(self, command:list[Any]) -> None:
    """
    Event if user clicks a button

    Args:
      command (list): list of commands
    """
    if command[0] is Command.LIST_DOCTYPE:
      self.comm.changeTable.emit(command[1], command[2])
    elif command[0] is Command.LIST_PROJECTS:
      self.comm.changeTable.emit('x0', '')
    elif command[0] is Command.SHOW_PROJECT:
      projID = command[1]
      item   = command[2]
      if item=='': #clicked on project-button, not tree view
        self.openProjectId = projID
        for docID, widget in self.widgetsAction.items():
          if docID == projID:
            widget.show()
          else:
            widget.hide()
        for docID, widget in self.widgetsList.items():
          if docID == projID:
            widget.show()
          else:
            widget.hide()
        for docID, [_, projWidget] in self.widgetsProject.items():
          if docID == projID:
            projWidget.setStyleSheet("background-color:"+ getColor(self.comm.backend, 'secondaryLight'))
          else:
            projWidget.setStyleSheet("background-color:"+ getColor(self.comm.backend, 'secondaryDark'))
      self.comm.changeProject.emit(projID, item)
    elif command[0] is Command.SCAN_PROJECT:
      for _ in range(2):  #scan twice: convert, extract
        self.comm.backend.scanProject(self.progress, self.openProjectId, '')
      self.comm.changeProject.emit(self.openProjectId,'')
      showMessage(self, 'Information','Scanning finished')
    elif command[0] is Command.SHOW_FOLDER:
      self.comm.changeProject.emit(command[1], command[2])
    else:
      print("**ERROR sidebar menu unknown:",command)
    return


  def iterateTree(self, nodeHier:Node, projectID:str) -> QTreeWidgetItem:
    """
    Recursive function to translate the hierarchical node into a tree-node

    Args:
      nodeHier (Anytree.Node): anytree node
      projectID (str): project id of this tree

    Returns:
      QtTreeWidgetItem: tree node
    """
    #prefill with name, doctype, id
    nodeTree = QTreeWidgetItem([nodeHier.name, f'{projectID}/{nodeHier.id}'])
    children = []
    for childHier in nodeHier.children:
      if childHier.docType[0][0]=='x':
        childTree = self.iterateTree(childHier, projectID)
        children.append(childTree)
    if children:
      nodeTree.insertChildren(0,children)
    return nodeTree


  def resizeEvent(self, event: QResizeEvent) -> None:
    """
    executed upon resize

    Args:
      event (QResizeEvent): event
    """
    self.change()
    return super().resizeEvent(event)


class Command(Enum):
  """ Commands used in this file """
  LIST_DOCTYPE = 1
  SHOW_PROJECT = 2
  SCAN_PROJECT = 3
  SHOW_FOLDER  = 4
  LIST_PROJECTS= 5<|MERGE_RESOLUTION|>--- conflicted
+++ resolved
@@ -113,21 +113,12 @@
         docTypes = db.dataHierarchy('', '')
         for idx, doctype in enumerate(docTypes):
           if doctype[0]!='x':
-<<<<<<< HEAD
             icon = self.comm.backend.db.dataHierarchy(doctype,'icon')
-            icon = 'fa.asterisk' if icon=='' else icon
+            icon = 'fa5s.asterisk' if icon=='' else icon
             btn = IconButton(icon, self, [Command.LIST_DOCTYPE,doctype,projID], None,db.dataHierarchy(doctype,'title'))
-            listL.addWidget(btn, 0, idx)    # type: ignore
-        btn = IconButton('fa5.file', self, [Command.LIST_DOCTYPE,'-',projID], None, 'Unidentified')
-        listL.addWidget(btn, 0, len(docTypes)+1)  # type: ignore
-=======
-            icon = self.comm.backend.db.dataHierarchy[doctype].get('icon','')
-            icon = 'fa5s.asterisk' if icon=='' else icon
-            btn = IconButton(icon, self, [Command.LIST_DOCTYPE,doctype,projID], None,db.dataLabels[doctype])
             listL.addWidget(btn, 0, idx)
         btn = IconButton('fa5.file', self, [Command.LIST_DOCTYPE,'-',projID], None, 'Unidentified')
-        listL.addWidget(btn, 0, len(db.dataLabels)+1)
->>>>>>> d974ef37
+        listL.addWidget(btn, 0, len(docTypes)+1)
         self.widgetsList[projID] = listW
 
         # show folders as hierarchy
