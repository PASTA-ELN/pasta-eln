--- conflicted
+++ resolved
@@ -11,13 +11,6 @@
 from PySide6.QtWidgets import QComboBox, QDialog, QDialogButtonBox, QFileDialog, QFormLayout, QGroupBox, QLabel, \
   QLineEdit, QMessageBox, QVBoxLayout  # pylint: disable=no-name-in-module
 from cloudant.client import CouchDB
-<<<<<<< HEAD
-from ..guiStyle import Label, TextButton, IconButton, showMessage, widgetAndLayout
-from ..miscTools import upOut, restart, upIn
-from ..serverActions import passwordDecrypt
-=======
-
->>>>>>> d974ef37
 from ..guiCommunicate import Communicate
 from ..guiStyle import IconButton, Label, TextButton, showMessage, widgetAndLayout
 from ..miscTools import restart, upIn, upOut
