""" Table Header dialog: change which columns are shown and in which order """
import json
import platform
from enum import Enum
from pathlib import Path
from typing import Any

import qrcode
from PIL.ImageQt import ImageQt
from PySide6.QtGui import QPixmap, QRegularExpressionValidator  # pylint: disable=no-name-in-module
from PySide6.QtWidgets import QComboBox, QDialog, QDialogButtonBox, QFileDialog, QFormLayout, QGroupBox, QLabel, \
<<<<<<< HEAD
  QLineEdit, QMessageBox, QVBoxLayout  # pylint: disable=no-name-in-module
# from cloudant.client import CouchDB
from ..guiCommunicate import Communicate
from ..guiStyle import IconButton, Label, TextButton, showMessage, widgetAndLayout
=======
  QLineEdit, QMessageBox, QVBoxLayout, QTextEdit  # pylint: disable=no-name-in-module
# from cloudant.client import CouchDB
from ..guiCommunicate import Communicate
from ..guiStyle import IconButton, Label, TextButton, showMessage, widgetAndLayout, widgetAndLayoutGrid
>>>>>>> f9035394
from ..miscTools import restart


class ProjectGroup(QDialog):
  """ Table Header dialog: change which columns are shown and in which order """
  def __init__(self, comm:Communicate):
    """
    Initialization

    Args:
      backend (Backend): PASTA-ELN backend
    """
    super().__init__()
    self.comm    = comm
    self.configuration = self.comm.backend.configuration

    # GUI elements
    self.setWindowTitle('Define and use project groups')
    self.setMinimumWidth(1000)
    mainL = QVBoxLayout(self)
    Label('Project group editor', 'h1', mainL)

    # LEFT SIDE: form
    formW, formL = widgetAndLayoutGrid(mainL, spacing='m')  #TODO TALK ABOUT WIDGET
    self.selectGroup = QComboBox()
    self.selectGroup.addItems(self.configuration['projectGroups'].keys())
    self.selectGroup.currentTextChanged.connect(self.changeProjectGroup)
    formL.addWidget(self.selectGroup, 0, 0)
    newButton = TextButton('New',      self, [Command.NEW])
    formL.addWidget(newButton, 0, 1)
    delButton = TextButton('Delete',   self, [Command.DEL])
    formL.addWidget(delButton, 0, 2)

    self.directoryLabel = QLabel('label')
    formL.addWidget(self.directoryLabel, 1, 0)
    row1Button = TextButton('Change',   self, [Command.CHANGE_DIR])
    formL.addWidget(row1Button, 1, 2)

    self.addOnLabel = QLabel('addon')
    formL.addWidget(self.addOnLabel, 2, 0)
    row2Button = TextButton('Change',   self, [Command.CHANGE_ADDON])
    formL.addWidget(row2Button, 2, 2)

    self.serverLabel = QLineEdit('server')
    formL.addWidget(self.serverLabel, 3, 0)
    row3Button = TextButton('Test',   self, [Command.TEST_SERVER])
    formL.addWidget(row3Button, 3, 2)

    self.apiKeyLabel = QTextEdit()
    self.apiKeyLabel.setFixedHeight(48)
    formL.addWidget(self.apiKeyLabel, 4, 0)
    row4Button1 = TextButton('Help',   self, [Command.TEST_API_HELP])
    formL.addWidget(row4Button1, 4, 1)
    row4Button2 = TextButton('Test',   self, [Command.TEST_APIKEY])
    formL.addWidget(row4Button2, 4, 2)

    # RIGHT SIDE: button and image
    qrButton = TextButton('Create QR code', self, [Command.CREATE_QRCODE])
    formL.addWidget(qrButton, 0, 5)
    self.image = QLabel()
    formL.addWidget(self.image, 1, 5, 4, 1)

    #final button box
    buttonBox = QDialogButtonBox(QDialogButtonBox.StandardButton.Save | QDialogButtonBox.StandardButton.Cancel)
    buttonBox.clicked.connect(self.closeDialog)
    mainL.addWidget(buttonBox)
    self.selectGroup.currentTextChanged.emit(self.configuration['defaultProjectGroup']) #emit to fill fields initially


  def closeDialog(self, btn:TextButton) -> None:
    """
    cancel or save entered data

    Args:
      btn (QButton): save or cancel button
    """
    if btn.text().endswith('Cancel'):
      self.reject()
<<<<<<< HEAD
    elif 'Save' in btn.text() and self.checkEntries():
      name = self.projectGroupName.text() if self.selectGroup.isHidden() else self.selectGroup.currentText()
      local = remote = {}
      if btn.text().endswith('Save'):
        localPath = self.pathL.text()
        if localPath.startswith('~'):
          localPath = (Path.home()/localPath[1:]).as_posix()
        local = {'user':self.userNameL.text(), 'password':self.passwordL.text(), \
                  'database':self.databaseL.text(), 'path':localPath}
        remote = {'user':self.userNameR.text(), 'password':self.passwordR.text(), \
                  'database':self.databaseR.text(), 'url':self.serverR.text()}
      elif btn.text().endswith('Save encrypted'):
        credL = ''
        credR = ''
        local = {'cred':credL, 'database':self.databaseL.text(), 'path':self.pathL.text()}
        remote = {'cred':credR, 'database':self.databaseR.text(), 'url':self.serverR.text()}
      newGroup = {'local':local, 'remote':remote}
      self.configuration['projectGroups'][name] = newGroup
      self.configuration['defaultProjectGroup'] = name
      with open(Path.home()/'.pastaELN.json', 'w', encoding='utf-8') as fConf:
        fConf.write(json.dumps(self.configuration,indent=2))
=======
    elif 'Save' in btn.text():
      # TEST SERVER and API KEY -> save config
>>>>>>> f9035394
      restart()
    return


  def execute(self, command:list[Any]) -> None:
    """
    Event if user clicks button in the center

    Args:
      command (list): list of commands
    """
<<<<<<< HEAD
    if command[0] is Command.NEW:
      self.selectGroup.hide()
      self.projectGroupName.show()
      self.projectGroupName.setText('my_project_group_name')
      defaultProjectGroup = self.configuration['defaultProjectGroup']
      config = self.configuration['projectGroups'][defaultProjectGroup]
      u,p = config['local']['user'], config['local']['password']
      self.userNameL.setText(u)
      self.userNameR.setText('')
      self.passwordL.setText(p)
      self.passwordR.setText('')
      self.databaseL.setText('')
      self.databaseR.setText('')
      self.pathL.setText('')
      self.serverR.setText('')
    elif command[0] is Command.FILL:
      # contentFile = QFileDialog.getOpenFileName(self, "Load remote credentials", str(Path.home()), '*.key')[0]
      # with open(contentFile, encoding='utf-8') as fIn:
      #   content = json.loads( passwordDecrypt(bytes(fIn.read(), 'UTF-8')) )
      #   self.userNameR.setText(content['user-name'])
      #   self.passwordR.setText(content['password'])
      #   self.databaseR.setText(content['database'])
      #   self.serverR.setText(content['Server'])
      pass
    elif command[0] is Command.CREATE_QR:
      if self.projectGroupName.isHidden():
        configname = self.selectGroup.currentText()
      else:
        configname = self.projectGroupName.text()
      qrCode = {"configname": configname, "credentials":{"server":self.serverR.text(), \
          "username":self.userNameR.text(), "password":self.passwordR.text(), "database":self.databaseR.text()}}
      img = qrcode.make(json.dumps(qrCode), error_correction=qrcode.constants.ERROR_CORRECT_M)
=======
    if command[0] is Command.CHANGE_DIR:
      answer = QFileDialog.getExistingDirectory(self, "Specify new data directory")
      if [i for i in Path(answer).iterdir() if i.name=='pastaELN.db']:
        button = QMessageBox.question(self, "Question", "Do you want to use existing PASTA ELN data?")
        if button == QMessageBox.StandardButton.No:
          return
      elif len([i for i in Path(answer).iterdir()]) > 0:
        button = QMessageBox.question(self, "Question", "Do you want to use folder, which is not empty? This is not recommended.")
        if button == QMessageBox.StandardButton.No:
          return
      key = self.selectGroup.currentText()
      config = self.configuration['projectGroups'][key]
      config['local']['path'] = answer
      self.directoryLabel.setText('Data directory: ' + answer)
    if command[0] is Command.CHANGE_ADDON:
      # frag nach neuem Verzeichnis: wie oben
      # egal ob leer
      # frag ob alte add-ons reincopiert werden sollen
      pass
    if command[0] is Command.TEST_SERVER:
      # teste Verbindung
      pass
    if command[0] is Command.TEST_APIKEY:
      # teste Verbindung
      pass
    if command[0] is Command.CREATE_QRCODE:
      text = ''
      img = qrcode.make(text, error_correction=qrcode.constants.ERROR_CORRECT_M)
>>>>>>> f9035394
      pixmap = QPixmap.fromImage(ImageQt(img).scaledToWidth(200))
      self.image.setPixmap(pixmap)
    if command[0] is Command.NEW:
      # new project group name and empty all other fields
      pass
    if command[0] is Command.DEL:
      # lösche aus config
      # nimm erste aus der Liste als aktuell
      pass
    print(json.dumps(self.configuration['projectGroups'], indent=2))
    return


<<<<<<< HEAD
  def checkEntries(self) -> bool:
    """
    Check if entries are ok

    Returns:
      bool: success
    """
    # local
    localTest = '' # testLocal(self.userNameL.text(), self.passwordL.text(), self.databaseL.text())
    if 'Error: Local database does not exist' in localTest and \
       'success: Local username and password ok' in localTest and self.databaseL.text():
      button = QMessageBox.question(self, "Question", "Local database does not exist. Should I create it?")
      if button == QMessageBox.StandardButton.Yes:
        localTest += '  Local data was created\n'
        # client = CouchDB(self.userNameL.text(), self.passwordL.text(), url='http://127.0.0.1:5984', connect=True)
        # client.create_database(self.databaseL.text())
      else:
        localTest += '  Local data was NOT created\n'
    if not self.pathL.text():
      localTest += 'ERROR: Local path not given\n'
    else:
      fullLocalPath = self.comm.backend.basePath/self.pathL.text()
      if fullLocalPath.is_dir():
        localTest += 'success: Local path exists\n'
      else:
        button = QMessageBox.question(self, "Question", "Local folder does not exist. Should I create it?")
        if button == QMessageBox.StandardButton.Yes:
          fullLocalPath.mkdir()
        else:
          localTest += 'ERROR: Local path does not exist\n'
    # remote
    remoteTest = ''
    if self.userNameR.text()!='' and self.passwordR.text()!='' and self.databaseR.text()!='' and \
        self.serverR.text()!='':
      remoteTest = '' # testRemote(self.serverR.text(), self.userNameR.text(), self.passwordR.text(), self.databaseR.text())
    # give output
    if 'ERROR' in localTest or 'ERROR' in remoteTest:
      showMessage(self, 'ERROR occurred', localTest+remoteTest, 'Critical')
      return False
    #success
    showMessage(self, 'Successful test', localTest+remoteTest, 'Information')
    return True


=======
>>>>>>> f9035394
  def changeProjectGroup(self, item:str) -> None:
    """
    change the project group to this; do not save to file

    Args:
      item (str): name of project group
    """
    config = self.configuration['projectGroups'][item]
<<<<<<< HEAD
    u,p = config['local']['user'], config['local']['password']
    self.userNameL.setText(u)
    self.passwordL.setText(p)
    self.databaseL.setText(config['local']['database'])
    self.pathL.setText(config['local']['path'])
    if 'url' in config['remote']:
      u,p = config['remote']['user'], config['remote']['password']
      self.userNameR.setText(u)
      self.passwordR.setText(p)
      self.databaseR.setText(config['remote']['database'])
      self.serverR.setText(config['remote']['url'])
=======
    self.directoryLabel.setText('Data directory: ' + config['local']['path'])
    self.addOnLabel.setText('Add on directory: ' + config['addOnDir'])
    self.serverLabel.setText(config['remote']['url'])
    self.apiKeyLabel.setText(config['remote']['key'])
>>>>>>> f9035394
    return


class Command(Enum):
  """ Commands used in this file """
  NEW          = 1
  DEL          = 2
  CHANGE_DIR   = 3
  CHANGE_ADDON = 4
  TEST_SERVER  = 5
  TEST_APIKEY  = 6
  TEST_API_HELP= 7
  CREATE_QRCODE= 8<|MERGE_RESOLUTION|>--- conflicted
+++ resolved
@@ -9,17 +9,10 @@
 from PIL.ImageQt import ImageQt
 from PySide6.QtGui import QPixmap, QRegularExpressionValidator  # pylint: disable=no-name-in-module
 from PySide6.QtWidgets import QComboBox, QDialog, QDialogButtonBox, QFileDialog, QFormLayout, QGroupBox, QLabel, \
-<<<<<<< HEAD
-  QLineEdit, QMessageBox, QVBoxLayout  # pylint: disable=no-name-in-module
-# from cloudant.client import CouchDB
-from ..guiCommunicate import Communicate
-from ..guiStyle import IconButton, Label, TextButton, showMessage, widgetAndLayout
-=======
   QLineEdit, QMessageBox, QVBoxLayout, QTextEdit  # pylint: disable=no-name-in-module
 # from cloudant.client import CouchDB
 from ..guiCommunicate import Communicate
 from ..guiStyle import IconButton, Label, TextButton, showMessage, widgetAndLayout, widgetAndLayoutGrid
->>>>>>> f9035394
 from ..miscTools import restart
 
 
@@ -98,32 +91,8 @@
     """
     if btn.text().endswith('Cancel'):
       self.reject()
-<<<<<<< HEAD
-    elif 'Save' in btn.text() and self.checkEntries():
-      name = self.projectGroupName.text() if self.selectGroup.isHidden() else self.selectGroup.currentText()
-      local = remote = {}
-      if btn.text().endswith('Save'):
-        localPath = self.pathL.text()
-        if localPath.startswith('~'):
-          localPath = (Path.home()/localPath[1:]).as_posix()
-        local = {'user':self.userNameL.text(), 'password':self.passwordL.text(), \
-                  'database':self.databaseL.text(), 'path':localPath}
-        remote = {'user':self.userNameR.text(), 'password':self.passwordR.text(), \
-                  'database':self.databaseR.text(), 'url':self.serverR.text()}
-      elif btn.text().endswith('Save encrypted'):
-        credL = ''
-        credR = ''
-        local = {'cred':credL, 'database':self.databaseL.text(), 'path':self.pathL.text()}
-        remote = {'cred':credR, 'database':self.databaseR.text(), 'url':self.serverR.text()}
-      newGroup = {'local':local, 'remote':remote}
-      self.configuration['projectGroups'][name] = newGroup
-      self.configuration['defaultProjectGroup'] = name
-      with open(Path.home()/'.pastaELN.json', 'w', encoding='utf-8') as fConf:
-        fConf.write(json.dumps(self.configuration,indent=2))
-=======
     elif 'Save' in btn.text():
       # TEST SERVER and API KEY -> save config
->>>>>>> f9035394
       restart()
     return
 
@@ -135,40 +104,6 @@
     Args:
       command (list): list of commands
     """
-<<<<<<< HEAD
-    if command[0] is Command.NEW:
-      self.selectGroup.hide()
-      self.projectGroupName.show()
-      self.projectGroupName.setText('my_project_group_name')
-      defaultProjectGroup = self.configuration['defaultProjectGroup']
-      config = self.configuration['projectGroups'][defaultProjectGroup]
-      u,p = config['local']['user'], config['local']['password']
-      self.userNameL.setText(u)
-      self.userNameR.setText('')
-      self.passwordL.setText(p)
-      self.passwordR.setText('')
-      self.databaseL.setText('')
-      self.databaseR.setText('')
-      self.pathL.setText('')
-      self.serverR.setText('')
-    elif command[0] is Command.FILL:
-      # contentFile = QFileDialog.getOpenFileName(self, "Load remote credentials", str(Path.home()), '*.key')[0]
-      # with open(contentFile, encoding='utf-8') as fIn:
-      #   content = json.loads( passwordDecrypt(bytes(fIn.read(), 'UTF-8')) )
-      #   self.userNameR.setText(content['user-name'])
-      #   self.passwordR.setText(content['password'])
-      #   self.databaseR.setText(content['database'])
-      #   self.serverR.setText(content['Server'])
-      pass
-    elif command[0] is Command.CREATE_QR:
-      if self.projectGroupName.isHidden():
-        configname = self.selectGroup.currentText()
-      else:
-        configname = self.projectGroupName.text()
-      qrCode = {"configname": configname, "credentials":{"server":self.serverR.text(), \
-          "username":self.userNameR.text(), "password":self.passwordR.text(), "database":self.databaseR.text()}}
-      img = qrcode.make(json.dumps(qrCode), error_correction=qrcode.constants.ERROR_CORRECT_M)
-=======
     if command[0] is Command.CHANGE_DIR:
       answer = QFileDialog.getExistingDirectory(self, "Specify new data directory")
       if [i for i in Path(answer).iterdir() if i.name=='pastaELN.db']:
@@ -197,7 +132,6 @@
     if command[0] is Command.CREATE_QRCODE:
       text = ''
       img = qrcode.make(text, error_correction=qrcode.constants.ERROR_CORRECT_M)
->>>>>>> f9035394
       pixmap = QPixmap.fromImage(ImageQt(img).scaledToWidth(200))
       self.image.setPixmap(pixmap)
     if command[0] is Command.NEW:
@@ -211,53 +145,6 @@
     return
 
 
-<<<<<<< HEAD
-  def checkEntries(self) -> bool:
-    """
-    Check if entries are ok
-
-    Returns:
-      bool: success
-    """
-    # local
-    localTest = '' # testLocal(self.userNameL.text(), self.passwordL.text(), self.databaseL.text())
-    if 'Error: Local database does not exist' in localTest and \
-       'success: Local username and password ok' in localTest and self.databaseL.text():
-      button = QMessageBox.question(self, "Question", "Local database does not exist. Should I create it?")
-      if button == QMessageBox.StandardButton.Yes:
-        localTest += '  Local data was created\n'
-        # client = CouchDB(self.userNameL.text(), self.passwordL.text(), url='http://127.0.0.1:5984', connect=True)
-        # client.create_database(self.databaseL.text())
-      else:
-        localTest += '  Local data was NOT created\n'
-    if not self.pathL.text():
-      localTest += 'ERROR: Local path not given\n'
-    else:
-      fullLocalPath = self.comm.backend.basePath/self.pathL.text()
-      if fullLocalPath.is_dir():
-        localTest += 'success: Local path exists\n'
-      else:
-        button = QMessageBox.question(self, "Question", "Local folder does not exist. Should I create it?")
-        if button == QMessageBox.StandardButton.Yes:
-          fullLocalPath.mkdir()
-        else:
-          localTest += 'ERROR: Local path does not exist\n'
-    # remote
-    remoteTest = ''
-    if self.userNameR.text()!='' and self.passwordR.text()!='' and self.databaseR.text()!='' and \
-        self.serverR.text()!='':
-      remoteTest = '' # testRemote(self.serverR.text(), self.userNameR.text(), self.passwordR.text(), self.databaseR.text())
-    # give output
-    if 'ERROR' in localTest or 'ERROR' in remoteTest:
-      showMessage(self, 'ERROR occurred', localTest+remoteTest, 'Critical')
-      return False
-    #success
-    showMessage(self, 'Successful test', localTest+remoteTest, 'Information')
-    return True
-
-
-=======
->>>>>>> f9035394
   def changeProjectGroup(self, item:str) -> None:
     """
     change the project group to this; do not save to file
@@ -266,24 +153,10 @@
       item (str): name of project group
     """
     config = self.configuration['projectGroups'][item]
-<<<<<<< HEAD
-    u,p = config['local']['user'], config['local']['password']
-    self.userNameL.setText(u)
-    self.passwordL.setText(p)
-    self.databaseL.setText(config['local']['database'])
-    self.pathL.setText(config['local']['path'])
-    if 'url' in config['remote']:
-      u,p = config['remote']['user'], config['remote']['password']
-      self.userNameR.setText(u)
-      self.passwordR.setText(p)
-      self.databaseR.setText(config['remote']['database'])
-      self.serverR.setText(config['remote']['url'])
-=======
     self.directoryLabel.setText('Data directory: ' + config['local']['path'])
     self.addOnLabel.setText('Add on directory: ' + config['addOnDir'])
     self.serverLabel.setText(config['remote']['url'])
     self.apiKeyLabel.setText(config['remote']['key'])
->>>>>>> f9035394
     return
 
 
