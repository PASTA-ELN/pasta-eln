""" New/Edit dialog (dialog is blocking the main-window, as opposed to create a new widget-window)"""
import logging, re, copy, json
from enum import Enum
from pathlib import Path
from typing import Any, Union
from PySide6.QtWidgets import QDialog, QWidget, QVBoxLayout, QHBoxLayout, QDialogButtonBox, QSplitter  # pylint: disable=no-name-in-module
from PySide6.QtWidgets import QLabel, QTextEdit, QPushButton, QPlainTextEdit, QComboBox, QLineEdit     # pylint: disable=no-name-in-module
from PySide6.QtWidgets import QSizePolicy, QMessageBox# pylint: disable=no-name-in-module
from PySide6.QtGui import QRegularExpressionValidator # pylint: disable=no-name-in-module
from PySide6.QtCore import QSize, Qt, QTimer          # pylint: disable=no-name-in-module
from ..guiStyle import Image, TextButton, IconButton, Label, showMessage, widgetAndLayout
from ._contextMenu import initContextMenu, executeContextMenu, CommandMenu
from ..fixedStringsJson import defaultOntologyNode
from ..handleDictionaries import fillDocBeforeCreate
from ..miscTools import createDirName
from ..guiCommunicate import Communicate

class Form(QDialog):
  """ New/Edit dialog (dialog is blocking the main-window, as opposed to create a new widget-window)"""
  def __init__(self, comm:Communicate, doc:dict[str,Any]):
    """
    Initialization

    Args:
      comm (Communicate): communication channel
      doc (dict):  document to change / create
    """
    super().__init__()
    self.comm = comm
    self.db   = self.comm.backend.db
    self.doc  = copy.deepcopy(doc)
    if '_attachments' in self.doc:
      del self.doc['_attachments']
    self.flagNewDoc = True
    if '_id' in self.doc or '_ids' in self.doc:
      self.flagNewDoc = False
    if self.flagNewDoc:
      self.setWindowTitle('Create new entry')
      self.doc['-name'] = ''
    else:
      self.setWindowTitle('Edit content')
    self.setMinimumWidth(600)

    # GUI elements
    mainL = QVBoxLayout(self)
    if 'image' in self.doc:
      width = self.comm.backend.configuration['GUI']['imageSizeDetails'] \
                      if hasattr(self.comm.backend, 'configuration') else 300
      imageW, self.imageL = widgetAndLayout('V', mainL)
      Image(self.doc['image'], self.imageL, anyDimension=width)
      if '_id' in self.doc:
        self.docID= doc['_id']  #required for hide to work
        imageW.setContextMenuPolicy(Qt.CustomContextMenu)
        imageW.customContextMenuRequested.connect(lambda pos: initContextMenu(self, pos))

    _, self.formL = widgetAndLayout('Form', mainL, 's')
    #Add things that are in ontology
    if '_ids' not in self.doc:  #normal form
      setattr(self, 'key_-name', QLineEdit(self.doc['-name']))
      getattr(self, 'key_-name').setValidator(QRegularExpressionValidator("[\\w\\ .-]+"))
      self.formL.addRow('Name', getattr(self, 'key_-name'))
    if self.doc['-type'][0] in self.db.ontology:
      ontologyNode = self.db.ontology[self.doc['-type'][0]]['prop']
    else:
      ontologyNode = defaultOntologyNode
    for item in [i for group in ontologyNode for i in ontologyNode[group]]:
      if item['name'] not in self.doc and  item['name'][0] not in ['_','-']:
        self.doc[item['name']] = ''
    # Create form
    if '-tags' not in self.doc:
      self.doc['-tags'] = []
    for key,value in self.doc.items():
      if (key[0] in ['_','-', '#'] and key!='-tags') or key in ['image','metaVendor','metaUser','shasum']:
        continue
      # print("Key:value in form | "+key+':'+str(value))
      if key in ['comment','content']:
        labelW, labelL = widgetAndLayout('V')
        labelL.addWidget(QLabel(key.capitalize()))
        TextButton('More', self, [Command.FOCUS_AREA, key], labelL, checkable=True)
        rightSideW, rightSideL = widgetAndLayout('V')
        setattr(self, f'buttonBarW_{key}', QWidget())
        getattr(self, f'buttonBarW_{key}').hide()
        buttonBarL = QHBoxLayout(getattr(self, f'buttonBarW_{key}'))
        for name, tooltip in [['bold','Bold text'],['italic','Italic text'],['list-ul','Bullet list'],\
                                    ['list-ol','Numbered list']]:
          IconButton(f'fa5s.{name}', self, [Command.BUTTON_BAR, name, key], buttonBarL, tooltip)
        for i in range(1,4):
          icon = f'mdi.format-header-{str(i)}'
          IconButton(icon, self, [Command.BUTTON_BAR, f'heading{str(i)}', key], buttonBarL, f'Heading {str(i)}')
        rightSideL.addWidget(getattr(self, f'buttonBarW_{key}'))
        setattr(self, f'textEdit_{key}', QPlainTextEdit(value))
        getattr(self, f'textEdit_{key}').setAccessibleName(key)
        getattr(self, f'textEdit_{key}').setTabStopDistance(20)
        getattr(self, f'textEdit_{key}').textChanged.connect(self.textChanged)
        setattr(self, f'textShow_{key}', QTextEdit(value))
        getattr(self, f'textShow_{key}').setReadOnly(True)
        getattr(self, f'textShow_{key}').hide()
        splitter= QSplitter()
        splitter.setSizePolicy(QSizePolicy(QSizePolicy.Expanding, QSizePolicy.Expanding))
        splitter.addWidget(getattr(self, f'textEdit_{key}'))
        splitter.addWidget(getattr(self, f'textShow_{key}'))
        rightSideL.addWidget(splitter)
        self.formL.addRow(labelW, rightSideW)
      elif key == '-tags':
        tagsBarMainW, tagsBarMainL = widgetAndLayout('H', spacing='s')
        _, self.tagsBarSubL = widgetAndLayout('H', tagsBarMainL, spacing='s', right='m') #part which shows all the tags
        self.otherChoices = QComboBox()   #part/combobox that allow user to select
        self.otherChoices.setEditable(True)
        self.otherChoices.setMaximumWidth(100)
        self.otherChoices.setValidator(QRegularExpressionValidator("[a-z]\\w+"))
        self.otherChoices.setIconSize(QSize(0,0))
        self.otherChoices.setInsertPolicy(QComboBox.InsertAtBottom)
        tagsBarMainL.addWidget(self.otherChoices)
        self.gradeChoices = QComboBox()   #part/combobox that shows grades
        self.gradeChoices.setMaximumWidth(80)
        self.gradeChoices.setIconSize(QSize(0,0))
        self.gradeChoices.addItems(['','\u2605','\u2605'*2,'\u2605'*3,'\u2605'*4,'\u2605'*5])
        self.gradeChoices.currentTextChanged.connect(self.addTag)
        tagsBarMainL.addWidget(self.gradeChoices)
        self.formL.addRow(QLabel('Tags:'), tagsBarMainW)
        self.updateTagsBar()
        self.otherChoices.currentIndexChanged.connect(self.addTag) #connect to slot only after all painting is done
      elif isinstance(value, list):   #list of items, qrCodes in sample
        if len(value)>0 and isinstance(value[0], str):
          setattr(self, f'key_{key}', QLineEdit(' '.join(value)))
        else:
          setattr(self, f'key_{key}', QLineEdit('-- strange content --'))
        self.formL.addRow(QLabel(key.capitalize()), getattr(self, f'key_{key}'))
      elif isinstance(value, str):    #string
        ontologyItem = [i for group in ontologyNode for i in ontologyNode[group] if i['name']==key]
        if len(ontologyItem)==1 and 'list' in ontologyItem[0]:       #choice dropdown
          setattr(self, f'key_{key}', QComboBox())
          if isinstance(ontologyItem[0]['list'], list):            #ontology-defined choices
            getattr(self, f'key_{key}').addItems(ontologyItem[0]['list'])
          else:                                                    #choice among docType
            listDocType = ontologyItem[0]['list']
            getattr(self, f'key_{key}').addItem('- no link -', userData='')
            for line in self.db.getView(f'viewDocType/{listDocType}'):
              getattr(self, f'key_{key}').addItem(line['value'][0], userData=line['id'])
              if line['value'][0] == value:
                getattr(self, f'key_{key}').setCurrentText(line['value'][0])
        else:                                   #text area
          setattr(self, f'key_{key}', QLineEdit(value))
        self.formL.addRow(QLabel(key.capitalize()), getattr(self, f'key_{key}'))
      else:
        print("**ERROR dialogForm: unknown value type",key, value)
    #add extra questions at bottom of form
    allowProjectAndDocTypeChange = '_id' in self.doc and self.doc['-type'][0][0]!='x'
    if '_ids' in self.doc: #if group edit
      allowProjectAndDocTypeChange = all(docID[0] != 'x' for docID in self.doc['_ids'])
    if allowProjectAndDocTypeChange: #if not-new and non-folder
      self.formL.addRow(QLabel('Special properties:'), QLabel('') )
    label = '- unassigned -' if self.flagNewDoc else '- no change -'
    if allowProjectAndDocTypeChange or ('_id' not in self.doc and self.doc['-type'][0][0]!='x'): #if new and non-folder
      self.projectComboBox = QComboBox()
      self.projectComboBox.addItem(label, userData='')
      for line in self.db.getView('viewDocType/x0'):
        # add all projects but the one that is present
        if '-branch' not in self.doc or all( not(len(branch['stack'])>0 and line['id']==branch['stack'][0])
                                            for branch in self.doc['-branch']):
          self.projectComboBox.addItem(line['value'][0], userData=line['id'])
      self.formL.addRow(QLabel('Project'), self.projectComboBox)
    if allowProjectAndDocTypeChange: #if not-new and non-folder
      self.docTypeComboBox = QComboBox()
      self.docTypeComboBox.addItem(label, userData='')
      for key, value in self.db.dataLabels.items():
        if key[0]!='x':
          self.docTypeComboBox.addItem(value, userData=key)
      self.docTypeComboBox.addItem('_UNIDENTIFIED_', userData='-')
      self.formL.addRow(QLabel('Data type'), self.docTypeComboBox)
    #final button box
    buttonBox = QDialogButtonBox(QDialogButtonBox.Cancel | QDialogButtonBox.Save)
    if self.flagNewDoc: #new dataset
      buttonBox.addButton('Save && Next', QDialogButtonBox.ApplyRole)
    buttonBox.clicked.connect(self.closeDialog)
    mainL.addWidget(buttonBox)

    if (Path.home()/'.pastaELN.temp').exists():
      with open(Path.home()/'.pastaELN.temp', 'r', encoding='utf-8') as fTemp:
        content = json.loads(fTemp.read())
<<<<<<< HEAD
        print('from file:',str(content))
        print('from db',   str(self.doc))
=======
        # Temporary print to help debugging occasional bugs
        logging.info('Autosave: '+str(content))
        logging.info('from db :'+str(self.doc))
        # end temporary print
>>>>>>> bce09c93
        for key in self.doc.keys():
          if key[0] in ['_','-', '#'] or key in ['image','metaVendor','metaUser','shasum'] or \
             key not in content:
            continue
          if key in ['comment','content']:
            getattr(self, f'textEdit_{key}').setPlainText(content[key])
<<<<<<< HEAD
          elif isinstance(getattr(self, f'key_{key}'), QLineEdit):
=======
          elif isinstance(getattr(self, f'key_{key}'), QComboBox):
            getattr(self, f'key_{key}').setCurrentText(content[key])
          else:
>>>>>>> bce09c93
            getattr(self, f'key_{key}').setText(content[key])
          # skip QCombobox items since cannot be sure that next from has them and they are easy to recreate
    self.checkThreadTimer = QTimer(self)
    self.checkThreadTimer.setInterval(1*60*1000) #5 min
    self.checkThreadTimer.timeout.connect(self.autosave)
    self.checkThreadTimer.start()


  def autosave(self) -> None:
    """ Autosave comment to file """
    content = {'-name': getattr(self, 'key_-name').text().strip()}
    for key in self.doc.keys():
      if key[0] in ['_','-', '#'] or key in ['image','metaVendor','metaUser','shasum']:
        continue
      if key in ['comment','content']:
        content[key] = getattr(self, f'textEdit_{key}').toPlainText().strip()
      elif isinstance(getattr(self, f'key_{key}'), QLineEdit):
        content[key] = getattr(self, f'key_{key}').text().strip()
      # skip QCombobox items since cannot be sure that next from has them and they are easy to recreate
    with open(Path.home()/'.pastaELN.temp', 'w', encoding='utf-8') as fTemp:
      fTemp.write(json.dumps(content))
    return


  def closeDialog(self, btn:QPushButton) -> None:
    """
    Action upon save / cancel
    """
    if self.otherChoices.hasFocus():
      return
    if btn.text().endswith('Cancel'):
      ret = QMessageBox.critical(self, 'Warning', 'You will loose all entered data. Do you want to save the '+\
                                 'content for next time?',
                                 QMessageBox.StandardButton.No | QMessageBox.StandardButton.Yes,  # type: ignore[operator]
                                 QMessageBox.StandardButton.No)
      if ret==QMessageBox.StandardButton.Yes:
        self.autosave()
      else:
        self.checkThreadTimer.stop()
        if (Path.home()/'.pastaELN.temp').exists():
          (Path.home()/'.pastaELN.temp').unlink()
      self.reject()
    elif 'Save' in btn.text():
      # create the data that has to be saved
      self.checkThreadTimer.stop()
      if (Path.home()/'.pastaELN.temp').exists():
        (Path.home()/'.pastaELN.temp').unlink()
      if hasattr(self, 'key_-name'):
        self.doc['-name'] = getattr(self, 'key_-name').text().strip()
        if self.doc['-name'] == '':
          showMessage(self, 'Error', 'A created item has to have a valid name')
          return
        if self.doc['-type'][0]=='x0':  #prevent project-directory names that are identical
          others = self.comm.backend.db.getView('viewDocType/x0All')
          if '_id' in self.doc:
            others = [i for i in others if i['id']!=self.doc['_id']] # create list of names but filter own name
          others = [i['value'][0] for i in others]
          othersList = [createDirName(str(i),'x0', 0) for i in others] #create names
          while createDirName(self.doc['-name'],'x0', 0) in othersList:
            if re.search(r"_\d+$", self.doc['-name']) is None:
              self.doc['-name'] += '_1'
            else:
              self.doc['-name'] = '_'.join(self.doc['-name'].split('_')[:-1])+'_'+str(int(self.doc['-name'].split('_')[-1])+1)
      # loop through all the subitems
      for key, valueOld in self.doc.items():
        if (key[0] in ['_', '-'] or key in ['image', 'metaVendor', 'metaUser']
            or not hasattr(self, f'key_{key}') and not hasattr(self, f'textEdit_{key}')):
          continue
        if key in ['comment','content']:
          text = getattr(self, f'textEdit_{key}').toPlainText().strip()
          if '_ids' not in self.doc or text:  #if group edit, text has to have text
            self.doc[key] = text
            if key == 'content' and '-branch' in self.doc:
              for branch in self.doc['-branch']:
                if branch['path'] is not None:
                  if branch['path'].endswith('.md'):
                    with open(self.comm.backend.basePath/branch['path'], 'w', encoding='utf-8') as fOut:
                      fOut.write(self.doc['content'])
                    logging.debug('Wrote new content to '+branch['path'])
                  else:
                    showMessage(self, 'Information', 'Did update the database but not the file on harddisk, since PASTA-ELN cannot write this format')
        elif isinstance(valueOld, list):  #items that are comma separated in the text-field
          self.doc[key] = getattr(self, f'key_{key}').text().strip().split(' ')
        elif isinstance(valueOld, str):
          if isinstance(getattr(self, f'key_{key}'), QComboBox):
            valueNew = getattr(self, f'key_{key}').currentText()
            if (valueNew != '- no link -'
                and getattr(self, f'key_{key}').currentData() is not None
                and re.search(
                    r"^[a-z\-]-[a-z0-9]{32}$",
                    getattr(self, f'key_{key}').currentData(),
                ) is not None):
              #if docID is stored in currentData
              self.doc[key] = getattr(self, f'key_{key}').currentData()
            elif valueNew!='- no link -' :
              self.doc[key] = valueNew
          else:                          #normal text field
            self.doc[key] = getattr(self, f'key_{key}').text().strip()
        elif valueOld is None and key in self.doc:  #important entry, set to empty string
          self.doc[key]=''
        else:
          print("**ERROR dialogForm unknown value type",key, valueOld)
      # ---- if project changed: only branch save; remaining data still needs saving
      newProjID = []
      if hasattr(self, 'projectComboBox') and self.projectComboBox.currentData() != '':
        parentPath = self.db.getDoc(self.projectComboBox.currentData())['-branch'][0]['path']
        if '_ids' in self.doc:  # group update
          for docID in self.doc['_ids']:
            doc = self.db.getDoc(docID)
            if doc['-branch'][0]['stack']!=self.projectComboBox.currentData(): #only if project changed
              if doc['-branch'][0]['path'] is None:
                newPath    = ''
              else:
                oldPath    = self.comm.backend.basePath/doc['-branch'][0]['path']
                newPath = f'{parentPath}/{oldPath.name}'
                oldPath.rename(self.comm.backend.basePath/newPath)
              self.db.updateBranch( doc['_id'], 0, 9999, [self.projectComboBox.currentData()], newPath)
        elif '-branch' in self.doc:             # sequential or single update
          if self.doc['-branch'][0]['stack']!=self.projectComboBox.currentData(): #only if project changed
            if self.doc['-branch'][0]['path'] is None:
              newPath    = ''
            else:
              oldPath = self.comm.backend.basePath/self.doc['-branch'][0]['path']
              newPath = f'{parentPath}/{oldPath.name}'
            self.db.updateBranch( self.doc['_id'], 0, 9999, [self.projectComboBox.currentData()], newPath)
            self.doc['-branch'][0] = {'stack':[self.projectComboBox.currentData()], 'path':newPath or None, 'child':9999, 'show':[True,True]}
        else:
          newProjID = [self.projectComboBox.currentData()]
      # ---- if docType changed: save; no further save to db required ----
      if hasattr(self, 'docTypeComboBox') and self.docTypeComboBox.currentData() != '':
        self.doc['-type'] = [self.docTypeComboBox.currentData()]
        if '_ids' in self.doc: #group update
          for docID in self.doc.pop('_ids'):
            doc = self.db.getDoc(docID)
            doc.update( self.doc )
            self.db.remove(doc['_id'])
            del doc['_id']
            del doc['_rev']
            doc = fillDocBeforeCreate(doc, self.docTypeComboBox.currentData())
            self.db.saveDoc(doc)
        else:                  #single or sequential update
          self.db.remove(self.doc['_id'])
          del self.doc['_id']
          del self.doc['_rev']
          self.doc = fillDocBeforeCreate(self.doc, self.docTypeComboBox.currentData())
          self.db.saveDoc(self.doc)
      # ---- all other changes ----
      else:
        if '_ids' in self.doc: #group update
          if '-name' in self.doc:
            del self.doc['-name']
          ids = self.doc.pop('_ids')
          self.doc = {i:j for i,j in self.doc.items() if j!=''}
          for docID in ids:
            doc = self.db.getDoc(docID)
            doc.update( self.doc )
            self.comm.backend.editData(doc)
        elif '_id' in self.doc:                                   #default update on item
          self.comm.backend.editData(self.doc)
        else:                                                     #create new dataset
          self.comm.backend.addData(self.doc['-type'][0], copy.deepcopy(self.doc), newProjID)
      #!!! NO updates / redraw here since one does not know from where form came
      # e.g. sequential edit cannot have redraw here
      if btn.text().endswith('Next'):
        for delKey in [i for i in self.doc.keys() if i[0] in ['-','_'] and i not in ['-name','-type','-tags']]:
          del self.doc[delKey]
        self.comm.changeTable.emit('', '')
      else:
        self.accept()  #close
        self.close()
    else:
      print('dialogForm: did not get a fitting btn ',btn.text())
    return


  def execute(self, command:list[Any]) -> None:
    """
    Event if user clicks button

    Args:
      command (list): list of commands
    """
    if isinstance(command[0], CommandMenu):
      if executeContextMenu(self, command):
        self.imageL.itemAt(0).widget().setParent(None)   # type: ignore
        width = self.comm.backend.configuration['GUI']['imageSizeDetails'] \
                if hasattr(self.comm.backend, 'configuration') else 300
        Image(self.doc['image'], self.imageL, anyDimension=width)
    elif command[0] is Command.BUTTON_BAR:
      if command[1]=='bold':
        getattr(self, f'textEdit_{command[2]}').insertPlainText('**TEXT**')
      elif command[1]=='italic':
        getattr(self, f'textEdit_{command[2]}').insertPlainText('*TEXT*')
      elif command[1]=='list-ul':
        getattr(self, f'textEdit_{command[2]}').insertPlainText('\n- item 1\n- item 2')
      elif command[1]=='list-ol':
        getattr(self, f'textEdit_{command[2]}').insertPlainText('\n1. item 1\n1. item 2')
      elif command[1].startswith('heading'):
        getattr(self, f'textEdit_{command[2]}').insertPlainText('#' * int(command[1][-1]) +' Heading\n')
    elif command[0] is Command.FOCUS_AREA:
      unknownWidget = []
      if getattr(self, f'buttonBarW_{command[1]}').isHidden(): #current status hidden
        getattr(self, f'textShow_{command[1]}').show()
        getattr(self, f'buttonBarW_{command[1]}').show()
        for i in range(self.formL.count()):
          widget = self.formL.itemAt(i).widget()
          if isinstance(widget, (QLabel, QComboBox, QLineEdit)):
            widget.hide()
          else:
            unknownWidget.append(i)
        if command[1]=='content' and len(unknownWidget)==5:
          self.formL.itemAt(unknownWidget[0]).widget().hide()
          self.formL.itemAt(unknownWidget[1]).widget().hide()
        if command[1]=='comment' and len(unknownWidget)==5:
          self.formL.itemAt(unknownWidget[2]).widget().hide()
          self.formL.itemAt(unknownWidget[3]).widget().hide()
      else:
        getattr(self, f'textShow_{command[1]}').hide()
        getattr(self, f'buttonBarW_{command[1]}').hide()
        for i in range(self.formL.count()):
          widget = self.formL.itemAt(i).widget()
          if isinstance(widget, (QLabel, QComboBox, QLineEdit)):
            widget.show()
          else:
            unknownWidget.append(i)
        if command[1]=='content' and len(unknownWidget)==5:  #show / hide label and right-side of non-content and non-comment
          self.formL.itemAt(unknownWidget[0]).widget().show()
          self.formL.itemAt(unknownWidget[1]).widget().show()
        if command[1]=='comment' and len(unknownWidget)==5:
          self.formL.itemAt(unknownWidget[2]).widget().show()
          self.formL.itemAt(unknownWidget[3]).widget().show()
    else:
      print('**ERROR dialogForm: unknowCommand',command)
    return


  def textChanged(self) -> None:
    """
    Text changed in editor -> update the display on the right
    """
    key = self.sender().accessibleName()
    getattr(self, f'textShow_{key}').setMarkdown(
        getattr(self, f'textEdit_{key}').toPlainText())
    return

  def delTag(self, _:str, tag:str) -> None:
    """
    Clicked button to delete tag
    """
    self.doc['-tags'].remove(tag)
    self.updateTagsBar()
    return

  def addTag(self, tag:Union[str,int]) -> None:
    """
    Clicked to add tag. Since one needs to use indexChanged to allow the user to enter text, that delivers a int. To allow to differentiate
    between both comboboxes, they cannot be the same (both int), hence grades has to be textChanged

    Args:
      tag (str, int): index (otherTags) or text (grades)
    """
    if isinstance(tag, str):#text from grades
      if tag!='':
        self.doc['-tags'] = [i for i in self.doc['-tags'] if i[0]!='_']
        self.doc['-tags'] += [f'_{len(tag)}']
        self.gradeChoices.setCurrentText('')
    elif tag<1:               #zero index from other-tags
      return
    else:
      tag = self.otherChoices.currentText()
      if tag not in self.doc['-tags']:
        self.doc['-tags'] += [tag]
      self.otherChoices.setCurrentText('')
    self.updateTagsBar()
    return


  def updateTagsBar(self) -> None:
    """
    After creation, tag removal, tag addition: update the information on screen
    """
    #update tags
    for i in reversed(range(self.tagsBarSubL.count())):
      self.tagsBarSubL.itemAt(i).widget().setParent(None)  # type: ignore
    for tag in self.doc['-tags']:
      if tag in ['_curated']:
        continue
      if tag[0]=='_':
        Label('\u2605'*int(tag[1]), 'h3', self.tagsBarSubL, self.delTag, tag, 'click to remove')
      else:
        Label(tag, 'h3', self.tagsBarSubL, self.delTag, tag, 'click to remove')
    self.tagsBarSubL.addWidget(QWidget(), stretch=2)  # type: ignore
    #update choices in combobox
    tagsAllList = self.comm.backend.db.getView('viewIdentify/viewTagsAll')
    tagsSet = {i['key'] for i in tagsAllList if i['key'][0]!='_'}
    newChoicesList = ['']+list(tagsSet.difference([i for i in self.doc['-tags'] if i[0]!='_']))
    self.otherChoices.clear()
    self.otherChoices.addItems(newChoicesList)
    return


class Command(Enum):
  """ Commands used in this file """
  BUTTON_BAR       = 1
  CHANGE_EXTRACTOR = 2
  SAVE_IMAGE       = 3
  OPEN_FILEBROWSER = 4
  OPEN_EXTERNAL    = 5
  FOCUS_AREA       = 6<|MERGE_RESOLUTION|>--- conflicted
+++ resolved
@@ -178,28 +178,13 @@
     if (Path.home()/'.pastaELN.temp').exists():
       with open(Path.home()/'.pastaELN.temp', 'r', encoding='utf-8') as fTemp:
         content = json.loads(fTemp.read())
-<<<<<<< HEAD
-        print('from file:',str(content))
-        print('from db',   str(self.doc))
-=======
-        # Temporary print to help debugging occasional bugs
-        logging.info('Autosave: '+str(content))
-        logging.info('from db :'+str(self.doc))
-        # end temporary print
->>>>>>> bce09c93
         for key in self.doc.keys():
           if key[0] in ['_','-', '#'] or key in ['image','metaVendor','metaUser','shasum'] or \
              key not in content:
             continue
           if key in ['comment','content']:
             getattr(self, f'textEdit_{key}').setPlainText(content[key])
-<<<<<<< HEAD
           elif isinstance(getattr(self, f'key_{key}'), QLineEdit):
-=======
-          elif isinstance(getattr(self, f'key_{key}'), QComboBox):
-            getattr(self, f'key_{key}').setCurrentText(content[key])
-          else:
->>>>>>> bce09c93
             getattr(self, f'key_{key}').setText(content[key])
           # skip QCombobox items since cannot be sure that next from has them and they are easy to recreate
     self.checkThreadTimer = QTimer(self)
