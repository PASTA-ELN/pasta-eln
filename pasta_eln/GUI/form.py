""" New/Edit dialog (dialog is blocking the main-window, as opposed to create a new widget-window)"""
import logging, re, copy, json
from enum import Enum
from pathlib import Path
from typing import Any, Union
from PySide6.QtWidgets import QDialog, QWidget, QVBoxLayout, QHBoxLayout, QScrollArea, QSplitter  # pylint: disable=no-name-in-module
from PySide6.QtWidgets import QLabel, QTextEdit, QTabWidget, QPlainTextEdit, QComboBox, QLineEdit # pylint: disable=no-name-in-module
from PySide6.QtWidgets import QSizePolicy, QMessageBox                                            # pylint: disable=no-name-in-module
from PySide6.QtGui import QRegularExpressionValidator                                             # pylint: disable=no-name-in-module
from PySide6.QtCore import QSize, Qt, QTimer                                                      # pylint: disable=no-name-in-module
from ..guiStyle import Image, TextButton, IconButton, Label, showMessage, widgetAndLayout, widgetAndLayoutForm, ScrollMessageBox
from ._contextMenu import initContextMenu, executeContextMenu, CommandMenu
from ..fixedStringsJson import defaultDataHierarchyNode, minimalDocInForm, SQLiteTranslationDict
from ..stringChanges import createDirName, markdownEqualizer
from ..guiCommunicate import Communicate
from ..sqlite import KEY_ORDER

class Form(QDialog):
  """ New/Edit dialog (dialog is blocking the main-window, as opposed to create a new widget-window)"""
  def __init__(self, comm:Communicate, doc:dict[str,Any]):
    """
    Initialization

    Args:
      comm (Communicate): communication channel
      doc (dict):  document to change / create
    """
    super().__init__()
    self.comm = comm
    self.db   = self.comm.backend.db
    self.doc  = copy.deepcopy(doc)
    if '_attachments' in self.doc:
      del self.doc['_attachments']
    self.flagNewDoc = True
    if 'id' in self.doc or '_ids' in self.doc:
      self.flagNewDoc = False
    if self.flagNewDoc:
      self.setWindowTitle('Create new entry')
      self.doc['name'] = ''
    else:
      self.setWindowTitle('Edit information')
    self.skipKeys = ['image','metaVendor','metaUser','shasum','._projectID','._ids','.name']
    self.allHidden = False
    self.doc = minimalDocInForm | self.doc

    # GUI elements
    mainL = QVBoxLayout(self)
    splitter = QSplitter(Qt.Orientation.Horizontal)
    splitter.setHandleWidth(10)
    splitter.setContentsMargins(0,0,0,0)
    mainL.addWidget(splitter, stretch=2)

    # image
    if 'image' in self.doc:
      imageWSA = QScrollArea()
      imageWSA.setWidgetResizable(True)
      imageW, self.imageL = widgetAndLayout('V', splitter)
      width = self.comm.backend.configuration['GUI']['imageSizeDetails'] \
                if hasattr(self.comm.backend, 'configuration') else 300
      Image(self.doc['image'], self.imageL, anyDimension=width)
      if 'id' in self.doc:
        self.docID= doc['id']  #required for hide to work
        imageW.setContextMenuPolicy(Qt.ContextMenuPolicy.CustomContextMenu)
        imageW.customContextMenuRequested.connect(lambda pos: initContextMenu(self, pos))
      imageWSA.setWidget(imageW)
      splitter.addWidget(imageWSA)
      self.setMinimumWidth(1000)
    else:
      self.setMinimumWidth(600)

    # create data hierarchy node: data structure
    if self.doc['type']==['x2']:
      self.doc['type'] = ['x1']
    if self.doc['type'][0] in self.db.dataHierarchy('', ''):
      rawData = self.db.dataHierarchy(self.doc['type'][0], 'meta')
      dataHierarchyNode = copy.deepcopy([dict(i) for i in rawData])
    else:
      dataHierarchyNode = copy.deepcopy(defaultDataHierarchyNode)
    keysDataHierarchy = [f"{i['class']}.{i['name']}" for i in dataHierarchyNode]
    keysDocOrg = [[str(x) for x in (f'{k}.{k1}' for k1 in self.doc[k])] if isinstance(self.doc[k], dict) else [f'.{k}']
               for k in self.doc if k not in KEY_ORDER+['branch','qrCodes','tags']]
    for keyInDocNotHierarchy in set(i for row in keysDocOrg for i in row).difference(keysDataHierarchy):
      group = keyInDocNotHierarchy.split('.')[0]
      key = keyInDocNotHierarchy.split('.')[1]
      idx = len([1 for i in dataHierarchyNode if i['class']==group])
      dataHierarchyNode.append({'docType': self.doc['type'][0], 'class':group, 'idx':idx, 'name':key, 'list':''})
    groups = {i['class'] for i in dataHierarchyNode}.difference({'metaVendor','metaUser'})
    # create tabs or not: depending on the number of groups
    self.tabW = QTabWidget() #has count=0 if not connected
    if len(groups)>1:
      self.tabW.setParent(self)
      self.tabW.tabBarClicked.connect(self.changeTabs)
      splitter.addWidget(self.tabW)

    # create forms by looping
    self.formsL = []
    self.allUserElements:list[tuple[str,str]] = []
    for group in groups:
      if len(groups)==1:
        _, formL = widgetAndLayoutForm(splitter, 's')
      else:
        formW, formL = widgetAndLayoutForm(None, 's', top='m')
        self.tabW.addTab(formW, 'Home' if group=='' else group)
      self.formsL.append(formL)
      for name in [i['name'] for i in dataHierarchyNode if i['class']==group]:
        key = f"{group}.{name}"
        defaultValue = self.doc['qrCodes'] if key=='.qrCodes' and 'qrCodes' in self.doc else \
                       self.doc.get(group, {}).get(name, ('','','','')) #tags, name, comment are handled separately
        elementName = f"key_{len(self.allUserElements)}"

        # case list
        if key == '.name' and '_ids' not in self.doc:
          setattr(self, elementName, QLineEdit(self.doc['name']))
          getattr(self, elementName).setStyleSheet(self.comm.palette.get('secondaryText','color'))
          getattr(self, elementName).setValidator(QRegularExpressionValidator("[\\w\\ .-]+"))
          formL.addRow('Name', getattr(self, elementName))
          self.allUserElements.append(('name','LineEdit'))
        elif key == '.tags':
          self.tagsBarMainW, tagsBarMainL = widgetAndLayout('H', spacing='s')
          self.gradeChoices = QComboBox()   #part/combobox that shows grades
          self.gradeChoices.setMaximumWidth(80)
          self.gradeChoices.setIconSize(QSize(0,0))
          self.gradeChoices.addItems(['','\u2605','\u2605'*2,'\u2605'*3,'\u2605'*4,'\u2605'*5])
          gradeTag = [i for i in self.doc['tags'] if i.startswith('_')]
          gradeTagStr = '\u2605'*int(gradeTag[0][1]) if gradeTag else ''
          self.gradeChoices.setCurrentText(gradeTagStr)
          tagsBarMainL.addWidget(self.gradeChoices)
          _, self.tagsBarSubL = widgetAndLayout('H', tagsBarMainL, spacing='s', right='m', left='m') #part which shows all the tags
          self.otherChoices = QComboBox()   #part/combobox that allow user to select
          self.otherChoices.setEditable(True)
          self.otherChoices.setMaximumWidth(100)
          self.otherChoices.setValidator(QRegularExpressionValidator("[a-z]\\w+"))
          self.otherChoices.setIconSize(QSize(0,0))
          self.otherChoices.setInsertPolicy(QComboBox.InsertPolicy.InsertAtBottom)
          tagsBarMainL.addWidget(self.otherChoices)
          formL.addRow(QLabel('Tags:'), self.tagsBarMainW)
          self.allUserElements.append(('tags',''))
          self.updateTagsBar()
          self.otherChoices.currentIndexChanged.connect(self.addTag) #connect to slot only after all painting is done
        elif key in ['.comment', '.content']:
          key = key[1:]
          labelW, labelL = widgetAndLayout('V')
          labelL.addWidget(QLabel(key.capitalize()))
          TextButton('More', self, [Command.FOCUS_AREA, key], labelL, checkable=True)
          rightSideW, rightSideL = widgetAndLayout('V')
          setattr(self, f'buttonBarW_{key}', QWidget())
          getattr(self, f'buttonBarW_{key}').hide()
          buttonBarL = QHBoxLayout(getattr(self, f'buttonBarW_{key}'))
          for name, tooltip in [['bold','Bold text'],['italic','Italic text'],['list-ul','Bullet list'],\
                                      ['list-ol','Numbered list']]:
            IconButton(f'fa5s.{name}', self, [Command.BUTTON_BAR, name, key], buttonBarL, tooltip)
          for i in range(1,4):
            icon = f'mdi.format-header-{str(i)}'
            IconButton(icon, self, [Command.BUTTON_BAR, f'heading{str(i)}', key], buttonBarL, f'Heading {str(i)}')
          rightSideL.addWidget(getattr(self, f'buttonBarW_{key}'))
          textStr = self.doc.get(key, '')
          for k,v in SQLiteTranslationDict.items():
            textStr = textStr.replace(v,k)
          setattr(self, f'textEdit_{key}', QPlainTextEdit(textStr))
          getattr(self, f'textEdit_{key}').setAccessibleName(key)
          getattr(self, f'textEdit_{key}').setTabStopDistance(20)
          getattr(self, f'textEdit_{key}').textChanged.connect(self.textChanged)
          setattr(self, f'textShow_{key}', QTextEdit())
          getattr(self, f'textShow_{key}').setMarkdown(markdownEqualizer(self.doc.get(key, '')))
          getattr(self, f'textShow_{key}').setReadOnly(True)
          getattr(self, f'textShow_{key}').hide()
          splitter= QSplitter()
          splitter.setSizePolicy(QSizePolicy(QSizePolicy.Policy.Expanding, QSizePolicy.Policy.Expanding))
          splitter.addWidget(getattr(self, f'textEdit_{key}'))
          splitter.addWidget(getattr(self, f'textShow_{key}'))
          rightSideL.addWidget(splitter)
          formL.addRow(labelW, rightSideW)
          self.allUserElements.append((key, 'comment'))
        elif key in self.skipKeys:  #skip non desired ones
          continue
        elif isinstance(defaultValue, list):   #list of items, qrCodes in sample
          if len(defaultValue)>0 and isinstance(defaultValue[0], str):
            setattr(self, elementName, QLineEdit(' '.join(defaultValue)))
            self.allUserElements.append((key,'LineEdit'))
            formL.addRow(QLabel(key.capitalize()), getattr(self, elementName))
          else:
            logging.info('Cannot display value of key=%s: %s. Write unknown value for docID=%s',
                         key, str(defaultValue), self.doc['id'])
        elif (isinstance(defaultValue, tuple) and len(defaultValue)==4 and isinstance(defaultValue[0], str)) or \
              isinstance(defaultValue, str):    #string or tuple
          dataHierarchyItem = [i for i in dataHierarchyNode if i['class']==group and f"{i['class']}.{i['name']}"==key]
          if len(dataHierarchyItem)==1:
            label = dataHierarchyItem[0]['name'].capitalize()
            if isinstance(defaultValue, str):
              value = defaultValue
            else:  #tuple
              value = defaultValue[0]
              label += '' if defaultValue[1] is None or defaultValue[1]=='' else f' [{defaultValue[1]}]'
              label += '' if defaultValue[3] is None or defaultValue[3]=='' else f'&nbsp;<b><a href="{defaultValue[3]}">&uArr;</a></b>'
            if dataHierarchyItem[0]['list']: #choice dropdown
              setattr(self, elementName, QComboBox())
              if ',' in dataHierarchyItem[0]['list']:                  #dataHierarchy-defined choices
                getattr(self, elementName).addItems(dataHierarchyItem[0]['list'].split(','))
                getattr(self, elementName).setCurrentText(value)
              else:                                                    #choice among docType
                listDocType = dataHierarchyItem[0]['list']
                getattr(self, elementName).addItem('- no link -', userData='')
                for _, line in self.db.getView(f'viewDocType/{listDocType}').iterrows():
                  getattr(self, elementName).addItem(line['name'], userData=line['id'])
                  if line['id'] == value:
                    getattr(self, elementName).setCurrentIndex(getattr(self, elementName).count()-1)
              self.allUserElements.append((key,'ComboBox'))
            else:                                   #text area
              setattr(self, elementName, QLineEdit(value))
              self.allUserElements.append((key,'LineEdit'))
            getattr(self, elementName).setStyleSheet(self.comm.palette.get('secondaryText','color'))
          else:
            raise ValueError('more than one dataHierarchyItem')
          formLabelW = QLabel(label)
          formLabelW.setOpenExternalLinks(True)
          formLabelW.setTextInteractionFlags(Qt.TextInteractionFlag.LinksAccessibleByMouse)
          formL.addRow(formLabelW, getattr(self, elementName))
        else:
          print(f"**WARNING dialogForm: unknown value type. key:{key}, type:{type(defaultValue)}")
        if group in self.doc and name in self.doc[group]:
          del self.doc[group][name]
          if not self.doc[group]:
            del self.doc[group]
      if group == '':
        # individual key-value items
        self.keyValueListW, self.keyValueListL = widgetAndLayoutForm(None, 's')
        self.keyValueListW.hide()
        self.keyValueLabel = QLabel('Key - values')
        self.keyValueLabel.hide()
        formL.addRow(self.keyValueLabel, self.keyValueListW)
        # add extra questions at bottom of form
        allowDocTypeChange = 'id' in self.doc and self.doc['type'][0][0]!='x'
        if '_ids' in self.doc: #if group edit
          allowDocTypeChange = all(docID[0] != 'x' for docID in self.doc['_ids'])
        allowProjectChange = self.doc['type'][0]!='x0'
        if allowProjectChange or allowDocTypeChange:
          formL.addRow(QLabel('Special properties:'), QLabel('') )
          label = '- unassigned -' if self.flagNewDoc else '- no change -'
        # project change
        if allowProjectChange:
          self.projectComboBox = QComboBox()
          self.projectComboBox.setStyleSheet(self.comm.palette.get('secondaryText','color'))
          self.projectComboBox.addItem(label, userData='')
          for _, line in self.db.getView('viewDocType/x0').iterrows():
            # add all projects but the one that is present
            if 'branch' not in self.doc or \
                all( len(branch['stack']) <= 0 or line['id'] != branch['stack'][0] for branch in self.doc['branch']):
              self.projectComboBox.addItem(line['name'], userData=line['id'])
              if self.doc.get('_projectID','') == line['id']:
                self.projectComboBox.setCurrentIndex(self.projectComboBox.count()-1)
          formL.addRow(QLabel('Project'), self.projectComboBox)
        if '_projectID' in self.doc:
          del self.doc['_projectID']
        # docType change
        if allowDocTypeChange: #if not-new and non-folder
          self.docTypeComboBox = QComboBox()
          self.docTypeComboBox.setStyleSheet(self.comm.palette.get('secondaryText','color'))
          self.docTypeComboBox.addItem(label, userData='')
          for key, value in self.db.dataHierarchy('', 'title'):
            if key[0]!='x':
              self.docTypeComboBox.addItem(value, userData=key)
          self.docTypeComboBox.addItem('_UNIDENTIFIED_', userData='-')
          formL.addRow(QLabel('Data type'), self.docTypeComboBox)
    if [i for i in self.doc if i.startswith('_')]:
      logging.error('There should not be "_" in a doc: %s', str(self.doc))
    # final button box
    _, buttonLineL = widgetAndLayout('H', mainL, 'm')
    if 'branch' in self.doc:
      visibilityIcon = all(all(branch['show']) for branch in self.doc['branch'])
      self.visibilityText = QLabel('' if visibilityIcon else 'HIDDEN     \U0001F441')
      buttonLineL.addWidget(self.visibilityText)
    buttonLineL.addStretch(1)
    self.btnAddKWPairs = IconButton('ri.menu-add-fill', self, [Command.FORM_ADD_KV],   buttonLineL,
                                    'Add key-value pair', style='border-width:1')
    IconButton('fa5s.poll-h',      self, [Command.FORM_SHOW_DOC], buttonLineL, 'Show all information',
               style='border-width:1')
    saveBtn = TextButton('Save',             self, [Command.FORM_SAVE],     buttonLineL, 'Save changes')
    saveBtn.setShortcut("Ctrl+Return")
    TextButton('Cancel',           self, [Command.FORM_CANCEL],   buttonLineL, 'Discard changes')
    if self.flagNewDoc: #new dataset
      TextButton('Save && Next', self, [Command.FORM_SAVE_NEXT], buttonLineL, 'Save this and handle next')
    # end of creating form autosave
    if (Path.home()/'.pastaELN.temp').is_file():
      with open(Path.home()/'.pastaELN.temp', 'r', encoding='utf-8') as fTemp:
        content = json.loads(fTemp.read())
        if self.doc.get('id', '') in content:
          ret = QMessageBox.information(self, 'Information', 'There is unsaved information from a prematurely '+
                    'closed form. Do you want to restore it?\n If you decline, the unsaved information will be'+
                    ' removed.',
                  QMessageBox.StandardButton.No | QMessageBox.StandardButton.Yes,
                  QMessageBox.StandardButton.Yes)
          if ret==QMessageBox.StandardButton.Yes:
            subContent = content[self.doc.get('id', '')]
            for key in subContent.keys():
              if key in ('comment', 'content'):
                getattr(self, f'textEdit_{key}').setPlainText(subContent[key])
              elif key in ('tags'):
                self.doc[key] = subContent[key]
                self.updateTagsBar()
              elif isinstance(getattr(self, f'key_{key}'), QLineEdit):
                getattr(self, f'key_{key}').setText(subContent[key])
              # skip QCombobox items since cannot be sure that next from has them and they are easy to recreate
          del content[self.doc.get('id', '')]
      with open(Path.home()/'.pastaELN.temp', 'w', encoding='utf-8') as fTemp:
        fTemp.write(json.dumps(content))
    self.checkThreadTimer = QTimer(self)
    self.checkThreadTimer.setInterval(1*60*1000) #1 min
    self.checkThreadTimer.timeout.connect(self.autosave)
    self.checkThreadTimer.start()


  def autosave(self) -> None:
    """ Autosave comment to file """
    if self.comm.backend.configuration['GUI']['autosave'] == 'No':
      return
<<<<<<< HEAD
    subContent = {'name':getattr(self, 'key_-name').text().strip(), 'tags':self.doc['tags']}
    for key in self.allKeys:
      if key in ['comment','content']:
        subContent[key] = getattr(self, f'textEdit_{key}').toPlainText().strip()
      elif key in self.skipKeys or not hasattr(self, f'key_{key}'):
        continue
      elif isinstance(getattr(self, f'key_{key}'), QLineEdit):
        subContent[key] = getattr(self, f'key_{key}').text().strip()
      # skip QCombobox items since cannot be sure that next from has them and they are easy to recreate
=======
    # subContent = {'name':getattr(self, 'key_-name').text().strip(), 'tags':self.doc['tags']}
    # for key in self.allKeys:
    #   if key in ['comment','content']:
    #     subContent[key] = getattr(self, f'textEdit_{key}').toPlainText().strip()
    #   elif key in self.skipKeys or not hasattr(self, f'key_{key}'):
    #     continue
    #   elif isinstance(getattr(self, f'key_{key}'), QLineEdit):
    #     subContent[key] = getattr(self, f'key_{key}').text().strip()
    # skip QCombobox items since cannot be sure that next from has them and they are easy to recreate
>>>>>>> f9035394
    if (Path.home()/'.pastaELN.temp').is_file():
      with open(Path.home()/'.pastaELN.temp', 'r', encoding='utf-8') as fTemp:
        content = json.loads(fTemp.read())
    else:
      content = {}
<<<<<<< HEAD
    content[self.doc.get('id', '')] = subContent
=======
    content[self.doc.get('id', '')] = '' #subContent
>>>>>>> f9035394
    with open(Path.home()/'.pastaELN.temp', 'w', encoding='utf-8') as fTemp:
      fTemp.write(json.dumps(content))
    return


  def execute(self, command:list[Any]) -> None:
    """
    Event if user clicks button

    Args:
      command (list): list of commands
    """
    if isinstance(command[0], CommandMenu):
      if executeContextMenu(self, command):
        self.imageL.itemAt(0).widget().setParent(None)
        width = self.comm.backend.configuration['GUI']['imageSizeDetails'] \
                if hasattr(self.comm.backend, 'configuration') else 300
        Image(self.doc['image'], self.imageL, anyDimension=width)
        visibilityIcon = all(all(branch['show']) for branch in self.doc['branch'])
        self.visibilityText.setText('' if visibilityIcon else 'HIDDEN     \U0001F441')
    elif command[0] is Command.BUTTON_BAR:
      if command[1]=='bold':
        getattr(self, f'textEdit_{command[2]}').insertPlainText('**TEXT**')
      elif command[1]=='italic':
        getattr(self, f'textEdit_{command[2]}').insertPlainText('*TEXT*')
      elif command[1]=='list-ul':
        getattr(self, f'textEdit_{command[2]}').insertPlainText('\n- item 1\n- item 2')
      elif command[1]=='list-ol':
        getattr(self, f'textEdit_{command[2]}').insertPlainText('\n1. item 1\n1. item 2')
      elif command[1].startswith('heading'):
        getattr(self, f'textEdit_{command[2]}').insertPlainText('#' * int(command[1][-1]) +' Heading\n')
    elif command[0] is Command.FOCUS_AREA:
      unknownWidget = []
      idx = 0 if self.tabW.count()==0 else self.tabW.currentIndex()
      if self.allHidden:  #hide the special buttons and show general form
        getattr(self, f'textShow_{command[1]}').hide()
        getattr(self, f'buttonBarW_{command[1]}').hide()
        for i in range(self.formsL[idx].count()):
          widget = self.formsL[idx].itemAt(i).widget()
          if isinstance(widget, (QLabel, QComboBox, QLineEdit)):
            widget.show()
          else:
            unknownWidget.append(i)
        self.tagsBarMainW.show()
        if command[1]=='content' and len(unknownWidget)==5:  #show / hide label and right-side of non-content and non-comment
          self.formsL[idx].itemAt(unknownWidget[0]).widget().show()
          self.formsL[idx].itemAt(unknownWidget[1]).widget().show()
        if command[1]=='comment' and len(unknownWidget)==5:
          self.formsL[idx].itemAt(unknownWidget[2]).widget().show()
          self.formsL[idx].itemAt(unknownWidget[3]).widget().show()
        if self.keyValueListL.count() == 0:
          self.keyValueLabel.hide()
          self.keyValueListW.hide()
      else:  #show buttons to allow for easy markdown edit; hide general form
        getattr(self, f'textShow_{command[1]}').show()
        getattr(self, f'buttonBarW_{command[1]}').show()
        for i in range(self.formsL[idx].count()):
          widget = self.formsL[idx].itemAt(i).widget()
          if isinstance(widget, (QLabel, QComboBox, QLineEdit)):
            widget.hide()
          else:
            unknownWidget.append(i)
        self.tagsBarMainW.hide()
        if command[1]=='content' and len(unknownWidget)==5:
          self.formsL[idx].itemAt(unknownWidget[0]).widget().hide()
          self.formsL[idx].itemAt(unknownWidget[1]).widget().hide()
        if command[1]=='comment' and len(unknownWidget)==5:
          self.formsL[idx].itemAt(unknownWidget[2]).widget().hide()
          self.formsL[idx].itemAt(unknownWidget[3]).widget().hide()
      self.allHidden = not self.allHidden
    elif command[0] is Command.FORM_CANCEL:
      if self.comm.backend.configuration['GUI']['autosave'] == 'Yes':
        ret = QMessageBox.critical(self, 'Warning', 'You will lose the entered information. Do you want to '+
          'save everything to a temporary location?',
          QMessageBox.StandardButton.Cancel | QMessageBox.StandardButton.No | QMessageBox.StandardButton.Yes,
          QMessageBox.StandardButton.No)
        if ret==QMessageBox.StandardButton.Cancel:
          return
        if ret==QMessageBox.StandardButton.Yes:
          self.autosave()
      self.checkThreadTimer.stop()
      self.reject()
    elif command[0] in (Command.FORM_SAVE, Command.FORM_SAVE_NEXT):
      # create the data that has to be saved
      self.checkThreadTimer.stop()
      if (Path.home()/'.pastaELN.temp').is_file():
        with open(Path.home()/'.pastaELN.temp', 'r', encoding='utf-8') as fTemp:
          content = json.loads(fTemp.read())
          if self.doc.get('id', '') in content:
            del content[self.doc.get('id', '')]
        with open(Path.home()/'.pastaELN.temp', 'w', encoding='utf-8') as fTemp:
          fTemp.write(json.dumps(content))

      # loop through all the subitems
      if self.gradeChoices.currentText():
        self.doc['tags'] = [i for i in self.doc['tags'] if not i.startswith('_')]
        self.doc['tags'].append(f'_{len(self.gradeChoices.currentText())}')
      for idx, (key, guiType) in enumerate(self.allUserElements):
        elementName = f"key_{idx}"
        valueOld = self.doc.get(key, '')
        if key=='name':
          self.doc['name'] = getattr(self, elementName).text().strip()
          if self.doc['name'] == '':
            showMessage(self, 'Error', 'A created item has to have a valid name')
            return
          if self.doc['type'][0]=='x0':  #prevent project-directory names that are identical
            others = self.comm.backend.db.getView('viewDocType/x0All')
            if 'id' in self.doc:
              others = others[others['id']!=self.doc['id']] # filter data frame by own id
            othersList = [createDirName(str(i),'x0', 0) for i in others['name']] #create names
            while createDirName(self.doc['name'],'x0', 0) in othersList:
              if re.search(r"_\d+$", self.doc['name']) is None:
                self.doc['name'] += '_1'
              else:
                self.doc['name'] = '_'.join(self.doc['name'].split('_')[:-1])+'_'+str(int(self.doc['name'].split('_')[-1])+1)
        elif key in ('tags'):  #tags are already saved
        #     'image', 'metaVendor', 'metaUser' or not hasattr(self, f'key_{key}') and not hasattr(self, f'textEdit_{key}')):
          continue
        elif key == '.qrCodes':
          self.doc['qrCodes'] = getattr(self, elementName).text().strip().split('/')
        elif key in ('comment','content'):
          text = getattr(self, f'textEdit_{key}').toPlainText().strip()
          if '_ids' not in self.doc or text:  #if group edit, text has to have text
            self.doc[key] = text
            if key == 'content' and 'branch' in self.doc:
              for branch in self.doc['branch']:
                if branch['path'] is not None and branch['path'].endswith('.md'):
                  with open(self.comm.backend.basePath/branch['path'], 'w', encoding='utf-8') as fOut:
                    fOut.write(self.doc['content'])
                  logging.debug('Wrote new content to %s',branch['path'])
                elif branch['path'] is not None:
                  showMessage(self, 'Information', 'Did update the database but not the file on harddisk, since PASTA-ELN cannot write this format')
        elif isinstance(valueOld, list):  #items that are comma separated in the text-field
          self.doc[key] = getattr(self, elementName).text().strip().split(' ')
        elif isinstance(valueOld, str):
          if guiType=='ComboBox':
            valueNew = getattr(self, elementName).currentText()
            dataNew  = getattr(self, elementName).currentData()  #if docID is stored in currentData
            if ((dataNew is not None and re.search(r"^[a-z\-]-[a-z0-9]{32}$",dataNew) is not None)
                or dataNew==''):
              self.doc[key] = dataNew
            elif valueNew!='- no link -' or dataNew is None:
              self.doc[key] = valueNew
          else:                          #normal text field
            self.doc[key] = getattr(self, elementName).text().strip()
        elif valueOld is None and key in self.doc:  #important entry, set to empty string
          self.doc[key]=''
          print('Is this really needed?')
        else:
          print("**ERROR dialogForm unknown value type",key, valueOld)
      # new key-value pairs
      keyValueList = [self.keyValueListL.itemAt(i).widget().text() for i in range(self.keyValueListL.count())]# type: ignore[attr-defined]
      keyValueDict = dict(zip(keyValueList[::2],keyValueList[1::2] ))
      keyValueDict = {k:v for k,v in keyValueDict.items() if k}
      self.doc = keyValueDict | self.doc
      # ---- if project changed: only branch save; remaining data still needs saving
      newProjID = []
      if hasattr(self, 'projectComboBox') and self.projectComboBox.currentData() != '':
        parentPath = self.db.getDoc(self.projectComboBox.currentData())['branch'][0]['path']
        if '_ids' in self.doc:  # group update
          for docID in self.doc['_ids']:
            doc = self.db.getDoc(docID)
            if doc['branch'][0]['stack']!=self.projectComboBox.currentData(): #only if project changed
              if doc['branch'][0]['path'] is None:
                newPath    = ''
              else:
                oldPath    = self.comm.backend.basePath/doc['branch'][0]['path']
                newPath = f'{parentPath}/{oldPath.name}'
                oldPath.rename(self.comm.backend.basePath/newPath)
              self.db.updateBranch( doc['id'], 0, 9999, [self.projectComboBox.currentData()], newPath)
        elif 'branch' in self.doc:             # sequential or single update
          if self.doc['branch'][0]['stack']!=self.projectComboBox.currentData(): #only if project changed
            if self.doc['branch'][0]['path'] is None:
              newPath    = ''
            else:
              oldPath = self.comm.backend.basePath/self.doc['branch'][0]['path']
              newPath = f'{parentPath}/{oldPath.name}'
            self.db.updateBranch( self.doc['id'], 0, 9999, [self.projectComboBox.currentData()], newPath)
            self.doc['branch'][0] = {'stack':[self.projectComboBox.currentData()], 'path':newPath or None, 'child':9999, 'show':[True,True]}
        else:
          newProjID = [self.projectComboBox.currentData()]
      # ---- if docType changed: save; no further save to db required ----
      if hasattr(self, 'docTypeComboBox') and self.docTypeComboBox.currentData() != '':
        self.doc['type'] = [self.docTypeComboBox.currentData()]
      if '_ids' in self.doc:                              # group update
        if 'name' in self.doc:
          del self.doc['name']
        self.doc = {k:v for k,v in self.doc.items() if v} # filter out empty items
        for docID in self.doc.pop('_ids'):
          doc = self.db.getDoc(docID)
          doc.update( self.doc )
          self.comm.backend.editData(doc)
      elif 'id' in self.doc:                             # default update on item
        self.comm.backend.editData(self.doc)
      else:                                               # create new dataset
        self.comm.backend.addData(self.doc['type'][0], copy.deepcopy(self.doc), newProjID)
      #!!! NO updates / redraw here since one does not know from where form came
      # e.g. sequential edit cannot have redraw here
      if command[0] is Command.FORM_SAVE_NEXT:
        for delKey in [i for i in self.doc.keys() if i not in ['name','type','tags']]:
          del self.doc[delKey]
        self.comm.changeTable.emit('', '')
      else:
        self.accept()  #close
        self.close()
    elif command[0] is Command.FORM_ADD_KV:
      self.keyValueLabel.show()
      self.keyValueListW.show()
      keyLabel = QLineEdit('')
      keyLabel.setPlaceholderText('key')
      keyLabel.setToolTip('Key (leave empty to delete key-value pair)')
      keyLabel.setValidator(QRegularExpressionValidator("[a-zA-Z0-9]\\S+"))
      value = QLineEdit('')
      value.setPlaceholderText('value')
      self.keyValueListL.addRow(keyLabel, value)
    elif command[0] is Command.FORM_SHOW_DOC:
      doc = self.comm.backend.db.getDoc(self.doc['id'])
      if 'image' in doc:
        del doc['image']
      messageWindow = ScrollMessageBox('Details', doc, style='QScrollArea{min-width:600 px; min-height:400px}')
      ret = messageWindow.exec()
    else:
      print('**ERROR dialogForm: unknown Command ', command)
    return


  def textChanged(self) -> None:
    """
    Text changed in editor -> update the display on the right
    """
    key = self.sender().accessibleName()                                                                     # type: ignore
    getattr(self, f'textShow_{key}').setMarkdown(markdownEqualizer(getattr(self, f'textEdit_{key}').toPlainText()))
    return

  def delTag(self, _:str, tag:str) -> None:
    """
    Clicked button to delete tag
    """
    self.doc['tags'].remove(tag)
    self.updateTagsBar()
    return

  def addTag(self, tag:Union[str,int]) -> None:
    """
    Clicked to add tag. Since one needs to use indexChanged to allow the user to enter text, that delivers a int. To allow to differentiate
    between both comboboxes, they cannot be the same (both int), hence grades has to be textChanged

    Args:
      tag (str, int): index (otherTags) or text (grades)
    """
    if isinstance(tag, str):#text from grades
      if tag!='':
        self.doc['tags'] = [i for i in self.doc['tags'] if i[0]!='_']
        self.doc['tags'] += [f'_{len(tag)}']
        self.gradeChoices.setCurrentText('')
    elif tag<1:               #zero index from other-tags
      return
    else:
      tag = self.otherChoices.currentText()
      if tag not in self.doc['tags']:
        self.doc['tags'] += [tag]
      self.otherChoices.setCurrentText('')
    self.updateTagsBar()
    return

  def updateTagsBar(self) -> None:
    """
    After creation, tag removal, tag addition: update the information on screen
    """
    #update tags
    for i in reversed(range(self.tagsBarSubL.count())):
      self.tagsBarSubL.itemAt(i).widget().setParent(None)
    for tag in (self.doc['tags'] if 'tags' in self.doc else []):
      if not re.match(r'^_\dS', tag):
        Label(tag, 'h3', self.tagsBarSubL, self.delTag, tag, 'click to remove')
    self.tagsBarSubL.addWidget(QWidget(), stretch=2)
    #update choices in combobox
    tagsAllList = self.comm.backend.db.getView('viewIdentify/viewTagsAll')['tag'].unique()
    tagsSet = {i for i in tagsAllList if i[0]!='_'}
    newChoicesList = ['']+list(tagsSet.difference([i for i in self.doc['tags'] if i[0]!='_']))
    self.otherChoices.clear()
    self.otherChoices.addItems(newChoicesList)
    return


  def changeTabs(self, idx:int) -> None:
    """
    Clicked on tabs to change to different one

    Args:
      idx (int): index of tab that was clicked
    """
    if idx == 0:
      self.btnAddKWPairs.show()
    else:
      self.btnAddKWPairs.hide()
    return


class Command(Enum):
  """ Commands used in this file """
  BUTTON_BAR       = 1
  CHANGE_EXTRACTOR = 2
  SAVE_IMAGE       = 3
  OPEN_FILEBROWSER = 4
  OPEN_EXTERNAL    = 5
  FOCUS_AREA       = 6
  FORM_SAVE        = 7
  FORM_CANCEL      = 8
  FORM_ADD_KV      = 9
  FORM_SHOW_DOC    = 10
  FORM_SAVE_NEXT   = 11<|MERGE_RESOLUTION|>--- conflicted
+++ resolved
@@ -313,17 +313,6 @@
     """ Autosave comment to file """
     if self.comm.backend.configuration['GUI']['autosave'] == 'No':
       return
-<<<<<<< HEAD
-    subContent = {'name':getattr(self, 'key_-name').text().strip(), 'tags':self.doc['tags']}
-    for key in self.allKeys:
-      if key in ['comment','content']:
-        subContent[key] = getattr(self, f'textEdit_{key}').toPlainText().strip()
-      elif key in self.skipKeys or not hasattr(self, f'key_{key}'):
-        continue
-      elif isinstance(getattr(self, f'key_{key}'), QLineEdit):
-        subContent[key] = getattr(self, f'key_{key}').text().strip()
-      # skip QCombobox items since cannot be sure that next from has them and they are easy to recreate
-=======
     # subContent = {'name':getattr(self, 'key_-name').text().strip(), 'tags':self.doc['tags']}
     # for key in self.allKeys:
     #   if key in ['comment','content']:
@@ -333,17 +322,12 @@
     #   elif isinstance(getattr(self, f'key_{key}'), QLineEdit):
     #     subContent[key] = getattr(self, f'key_{key}').text().strip()
     # skip QCombobox items since cannot be sure that next from has them and they are easy to recreate
->>>>>>> f9035394
     if (Path.home()/'.pastaELN.temp').is_file():
       with open(Path.home()/'.pastaELN.temp', 'r', encoding='utf-8') as fTemp:
         content = json.loads(fTemp.read())
     else:
       content = {}
-<<<<<<< HEAD
-    content[self.doc.get('id', '')] = subContent
-=======
     content[self.doc.get('id', '')] = '' #subContent
->>>>>>> f9035394
     with open(Path.home()/'.pastaELN.temp', 'w', encoding='utf-8') as fTemp:
       fTemp.write(json.dumps(content))
     return
