"""extract data from vendor
- javascript object notion
For tutorials, see extractor_csv.py and extractor_png.py
"""
import json
import os

def use(filePath, style={'main':''}, saveFileName=None):
  """
  Args:
    filePath (Path): full path file name
    style    (dict): supplied to guide the display / extraction style = recipe
                     main is / separated hierarchical elements parent->child
                     can contain more elements
    saveFileName (string): if given, save the image to this file-name

  Returns:
    dict: containing image, metaVendor, metaUser, recipe
  """
  # Extractor for fancy instrument
  content = ''
<<<<<<< HEAD
  with open(filePath,'r', encoding='utf-8') as jsonFile:
    jsonContent = jsonFile.read()
    content = json.loads(jsonContent)
    if not isinstance(content, dict):
      content= {'content': json.loads(jsonContent)}
  style['main'] = 'procedure/json'
  content= f'```json\n{json.dumps(content, indent=2)}\n```'
=======
  fileSize = os.stat(filePath).st_size / (1024*1024)  #in MB
  if fileSize<0.3:
    with open(filePath,'r', encoding='utf-8') as jsonFile:
      jsonContent = jsonFile.read()
      content = json.loads(jsonContent)
      if not isinstance(content, dict):
        content= {'content': json.loads(jsonContent)}
    content= f'```json\n{json.dumps(content, indent=2)}\n```'
  else:
    content= 'Too large json file'
  recipe = 'procedure/json'
>>>>>>> d974ef37

  # return everything
  return {'content':content, 'style':style, 'metaVendor':{}, 'metaUser':{}}<|MERGE_RESOLUTION|>--- conflicted
+++ resolved
@@ -19,15 +19,6 @@
   """
   # Extractor for fancy instrument
   content = ''
-<<<<<<< HEAD
-  with open(filePath,'r', encoding='utf-8') as jsonFile:
-    jsonContent = jsonFile.read()
-    content = json.loads(jsonContent)
-    if not isinstance(content, dict):
-      content= {'content': json.loads(jsonContent)}
-  style['main'] = 'procedure/json'
-  content= f'```json\n{json.dumps(content, indent=2)}\n```'
-=======
   fileSize = os.stat(filePath).st_size / (1024*1024)  #in MB
   if fileSize<0.3:
     with open(filePath,'r', encoding='utf-8') as jsonFile:
@@ -35,11 +26,10 @@
       content = json.loads(jsonContent)
       if not isinstance(content, dict):
         content= {'content': json.loads(jsonContent)}
-    content= f'```json\n{json.dumps(content, indent=2)}\n```'
   else:
     content= 'Too large json file'
-  recipe = 'procedure/json'
->>>>>>> d974ef37
+  style['main'] = 'procedure/json'
+  content= f'```json\n{json.dumps(content, indent=2)}\n```'
 
   # return everything
   return {'content':content, 'style':style, 'metaVendor':{}, 'metaUser':{}}