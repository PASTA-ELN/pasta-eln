"""Change the format of dictionaries"""
import difflib
import json
import logging
import re
import uuid
from datetime import datetime
from typing import Any
from ..fixedStringsJson import SORTED_KEYS, SQLiteTranslation
from ..miscTools import isDocID
from .stringChanges import markdownEqualizer


def fillDocBeforeCreate(data:dict[str,Any], docType:list[str]) -> dict[str,Any]:
  """ Fill the data before submission to database with common data
  - type, project, children
  - separate comment into tags, fields
  - create id if needed

  used in backend.py and Store.js

  Args:
    data (dict): document to save
    docType (list): type of document, e.g. project=['x0']

  Returns:
    str: document
  """
  protectedKeys = ['comment','tags','image','externalId']
  # Handle the important entries: type, id, dateCreated, branch, gui
  if 'type' not in data:
    data['type'] = docType
  if data['type']==['']:
    data['type']=['-']
  if isinstance(data['type'], str):
    data['type'] = data['type'].split('/')
  if 'id' not in data:                                                 # if new (if not update): create new id
    data['id'] = data['type'][0][0]+'-'+uuid.uuid4().hex
  if 'externalId' not in data:
    data['externalId'] = ''
  if 'dateCreated' not in data:
    data['dateCreated']   = datetime.now().isoformat()
  data['dateModified']  = datetime.now().isoformat()
  if 'branch' not in data:
    print('Empty branch in data')
    data['branch'] = [{'stack':[], 'path':None, 'child':-1, 'show':[]}]
  if 'show' not in data['branch'] and isinstance(data['branch'], dict):
    data['branch']['show'] = [True]*(len(data['branch']['stack'])+1)
  if 'gui' not in data:
    data['gui'] = [True, True]
  # clean comment and tags
  if 'comment' not in data:
    data['comment'] =''
  if 'tags' not in data:
    data['tags'] = []
  data['tags'] = list(set(data['tags']))                                            #ensure only one is inside
  #other cleaning
  if ('links' in data and isinstance(data['links'], list)) and \
     (len(data['links'])==0 or (len(data['links'])==1 and data['links'][0]=='')):
    del data['links']
  #individual verification of documents
  if data['type'][0]=='sample':
    if 'qrCodes' not in data:
      data['qrCodes']=[]
    if isinstance(data['qrCodes'], str):
      data['qrCodes'] = data['qrCodes'].split(' ')
  # cleaning at end of all changes
  initialKeys = list(data.keys())
  for key in initialKeys:
    value = data[key]
    if isinstance(value, str):
      if value=='' and key not in protectedKeys:
        del data[key]
      else:
        data[key] = value.strip()
    if isinstance(value, dict) and key not in ['metaVendor','metaUser','branch']:
      for subKey,subValue in value.items():
        data[f'{key}.{subKey}'] = subValue
      del data[key]
  return data


def dict2ul(aDict:dict[str,Any], fmt:str='html') -> str:
  """
  convert a dictionary into a corresponding <ul>-html list

  Args:
    aDict (dict): dictionary to be translated
    fmt (str): 'html', 'markdown'

  Returns:
    str: string
  """
  text = '<ul>' if fmt=='html' else '\n'
  for key, value in aDict.items():
    if isinstance(value,str) and value.startswith('{') and value.endswith('}'):
      try:
        value = json.loads(value.replace("'",'"'))
      except Exception:
        pass
    if isinstance(value, dict):
      valueString = dict2ul(value)
    elif isinstance(value, tuple) and len(value)==4:                        #tuple of value, unit, label, PURL
      key = key if value[2] is None or value[2]=='' else value[2]
      valueString = f'{value[0]} {value[1]}'
      valueString = valueString if value[3] is None or value[3]=='' else f'{valueString}&nbsp;<b><a href="{value[3]}">&uArr;</a></b>'
    elif isinstance(value, (list, tuple)):
      valueString = ',&nbsp;&nbsp;&nbsp;'.join([str(i) for i in value])
    else:
      valueString = str(value)
    text += f'<li>{key}: {valueString}</li>\n' if fmt=='html' else f'- {key}: {valueString}\n'
  return f'{text}</ul>' if fmt=='html' else f'{text}\n'


def doc2markdown(doc:dict[str,Any], ignoreKeys:list[str], dataHierarchyNode:list[dict[str,str]], widget:Any) -> str:
  """
  Convert document to markdown representation

  Args:
    doc (dict): document to be converted
    ignoreKeys (list): keys to be ignored
    dataHierarchyNode (dict): data hierarchy node
    widget (Any): widget to get comm and backend from

  Returns:
    str: markdown representation
  """
  markdown = ''
  for key in [i for i in SORTED_KEYS if i in doc]+[i for i in doc if i not in SORTED_KEYS]:
    value = doc[key]
    if key == '' and isinstance(value,dict):                                              #handle only key==''
      markdown += doc2markdown(value, ignoreKeys, dataHierarchyNode, widget)
      continue
    if key in ignoreKeys or not value:
      continue
    try:
      if key=='tags':
        pattern = re.compile(r'^_\d$')
        rating = list(filter(pattern.match, value))
        if len(rating)==1:
          ratingStr = '\u2605'*int(rating[0][1])
          markdown += f'Rating: {ratingStr}     '
        tags = set(value).difference(rating)
        markdown += f'Tags: {" ".join(tags)} \n\n'
      elif (isinstance(value,str) and '\n' in value) or key=='comment':      # long values with /n or comments
        markdown += markdownEqualizer(value)+'\n\n'
      else:
        dataHierarchyItems = [dict(i) for i in dataHierarchyNode if i['name']==key]
        if len(dataHierarchyItems)==1 and 'list' in dataHierarchyItems[0] and dataHierarchyItems[0]['list'] and \
            not isinstance(dataHierarchyItems[0]['list'], list):                         #choice among docType
          #TODO: for now just specify that there is a link to an item
          #  better solution: already replace the value with the name of the item before calling this
          #table  = widget.comm.backend.db.getView('viewDocType/'+dataHierarchyItems[0]['list'])
          # names= list(table[table.id==value[0]]['name'])
          # if len(names)==1:                                            # default find one item that we link to
          #   value = '\u260D '+names[0]
          # elif not names:        # likely empty link because the value was not yet defined: just print to show
          #   value = value[0] if isinstance(value,tuple) else value
          # else:
          #   raise ValueError(f'list target exists multiple times. Key: {key}')
<<<<<<< HEAD
          if not isDocID(value[0]):
=======
          if isDocID(value[0]):
>>>>>>> b4ad309a
            value = value[0] if isinstance(value,tuple) else value
          else:
            markdown += f'{key.capitalize()}: {value[0] if isinstance(value, tuple) and len(value)==4 else value}\n\n'
            value = '\u260D link to entry'
        elif isinstance(value, list):
          value = ', '.join([str(i) for i in value])
          markdown += f'{key.capitalize()}: {value}\n\n'
        if isinstance(value, tuple) and len(value)==4:
          key = key if value[2] is None or value[2]=='' else value[2]
          if isDocID(value[0]):
            valueString = 'Cannot resolve link'
          else:
            valueString = f'{value[0]} {value[1]}'
            valueString = valueString if value[3] is None or value[3]=='' else f'{valueString}&nbsp;**[&uArr;]({value[3]})**'
          markdown += f'{key.capitalize()}: {valueString}\n\n'
        if isinstance(value, dict):
          value = dict2ul({k:(v[0]  if isinstance(v, (list,tuple)) else v) for k,v in value.items()}, 'markdown')
          markdown += f'{key.capitalize()}: {value}'
    except Exception:
      doc.pop('image','')
      logging.error('Could not convert to markdown value: %s\n  doc: %s',value, doc, exc_info=True, stack_info=True)
  return markdown


def diffDicts(dict1:dict[str,Any], dict2:dict[str,Any], onlyEssentials:bool=True) -> str:
  """ Check if two dictionaries differ. Just compare the lowest level keys/values and output string

  Args:
    dict1 (dict): dictionary 1 - disk
    dict2 (dict): dictionary 2 - database
    onlyEssentials (bool): compare only the essentials -- see below for includeKeys list

  Returns:
    str: output with \\n
  """
  ignoreKeys = ['client', '_rev', 'gui', '_attachments','externalId','dateSync']
  includeKeys= ['id']
  shortVersion = '__version__' in dict1 and dict1['__version__'] == 'short'
  outString = ''
  dict2Copy = dict(dict2)
  for key,value in dict1.items():
    if key in ignoreKeys or (onlyEssentials and key not in includeKeys):
      continue
    if key not in dict2Copy:
      if not shortVersion or key not in ('__version__','content','image','shasum'):
        print(shortVersion, key)
        outString += f'key not in dictionary 2: {key}' + '\n'
      continue
    if value != dict2Copy[key]:
      if key=='branch':
        if len(value) != len(dict2Copy[key]):
          outString += 'branches have different lengths\n   '+str(value)+'\n   '+str(dict2Copy[key])+'\n'
        else:
          for idx,_ in enumerate(value):
            branch1 = value[idx]
            branch2 = dict2Copy['branch'][idx]
            if 'show' in branch1:
              del branch1['show']
            if 'show' in branch2:
              del branch2['show']
            if branch1!=branch2:
              outString += 'branches differ\n   '+str(value)+'\n   '+str(dict2Copy[key])+'\n'
      elif isinstance(value, list):
        try:
          if set(value).difference(set(dict2Copy[key])):
            outString += (f'lists differ for key: {key}\n   {str(value)}\n   {str(dict2Copy[key])}\n')
        except Exception:
          if str(value)!= str(dict2Copy[key]).replace('(' ,'[').replace(')' ,']'):
            outString += f'Difference in key: {key}\n{str(value)}\n{str(dict2Copy[key])}\n'
      elif isinstance(value, dict):
        if json.dumps(value) != json.dumps(dict2Copy[key]):
          outString += (f'dicts differ for key: {key}\n   {str(value)}\n   {str(dict2Copy[key])}\n')
      elif isinstance(dict2Copy[key], tuple) and len(dict2Copy[key])==4:
        if value != dict2Copy[key][0]:
          outString += (f'property values differ for key: {key}\n   {str(value)}\n   {str(dict2Copy[key])}\n')
      elif isinstance(value,str):
        if value!=dict2Copy[key] and value.translate(SQLiteTranslation)!=dict2Copy[key]:
          diff = difflib.unified_diff(value.splitlines(), dict2Copy[key].splitlines(), fromfile='disk', tofile='database', n=0, lineterm='')
          outString += f'key:{key}\n'+'\n'.join(list(diff))+'\n'
      else:
        outString += (f'values differ for key: {key}\n   {str(value)}\n   {str(dict2Copy[key])}\n')
    del dict2Copy[key]
  extraKeys = set(dict2Copy.keys()).difference(ignoreKeys)
  if shortVersion:
    extraKeys = extraKeys.difference(['tags'])
  if onlyEssentials:
    extraKeys = extraKeys.intersection(includeKeys)
  if extraKeys:
    outString += f'keys not in dictionary 1: {extraKeys}\n'
  return outString


def squashTupleIntoValue(doc:dict[str,Any]) -> None:
  """ Squash tuple/list into value
  - if tuple is length 4, then it is a property tuple: (value, type, unit, description)
  - if tuple is length 1, then it is a value

  Args:
    doc (dict[str,Any]): document
  """
  for key0,value0 in doc.items():
    if isinstance(value0, dict):
      for key1,value1 in doc[key0].items():
        if isinstance(value1, (tuple,list)) and len(value1)==4:
          doc[key0][key1] = value1[0]
  return<|MERGE_RESOLUTION|>--- conflicted
+++ resolved
@@ -158,11 +158,7 @@
           #   value = value[0] if isinstance(value,tuple) else value
           # else:
           #   raise ValueError(f'list target exists multiple times. Key: {key}')
-<<<<<<< HEAD
           if not isDocID(value[0]):
-=======
-          if isDocID(value[0]):
->>>>>>> b4ad309a
             value = value[0] if isinstance(value,tuple) else value
           else:
             markdown += f'{key.capitalize()}: {value[0] if isinstance(value, tuple) and len(value)==4 else value}\n\n'
