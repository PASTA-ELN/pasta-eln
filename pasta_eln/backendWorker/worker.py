--- conflicted
+++ resolved
@@ -187,7 +187,6 @@
 
     elif task is Task.EDIT_DOC      and set(data.keys())=={'doc','newProjID'}:
       # update the path, if the project changed
-<<<<<<< HEAD
       if data['newProjID'] and 'branch' in data['doc'] and len(data['doc']['branch'][0]['stack'])>0 and \
          data['doc']['branch'][0]['stack'][0]!=data['newProjID'][0]:                  #only if project changed
         if data['doc']['branch'][0]['path'] is None:
@@ -198,18 +197,6 @@
           newPath = f'{parentPath}/{oldPath.name}'
         data['doc']['branch'][0] = {'stack':[] if data['newProjID'][0]=='NONE' else [data['newProjID'][0]],
                                     'path':newPath or None, 'child':9999, 'show':[True,True]}
-=======
-      if data['newProjID'] and 'branch' in data['doc']:
-        parentPath = self.backend.db.getDoc(data['newProjID'][0])['branch'][0]['path']
-        if len(data['doc']['branch'][0]['stack'])==0 or \
-           data['doc']['branch'][0]['stack'][0]!=data['newProjID'][0]:                   #only if project changed
-          if data['doc']['branch'][0]['path'] is None:
-            newPath    = ''
-          else:
-            oldPath = self.backend.basePath/data['doc']['branch'][0]['path']
-            newPath = f'{parentPath}/{oldPath.name}'
-          data['doc']['branch'][0] = {'stack':[data['newProjID'][0]], 'path':newPath or None, 'child':9999, 'show':[True,True]}
->>>>>>> b4ad309a
       # update the doc in the database
       doc = self.backend.db.getDoc(data['doc']['id'])
       if '_projectID' in data['doc']:
