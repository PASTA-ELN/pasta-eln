--- conflicted
+++ resolved
@@ -1,5 +1,4 @@
 """ Long strings and dictionaries/JSON that would obfuscate code """
-<<<<<<< HEAD
 from typing import Any, Union
 
 defaultDataHierarchy: list[list[str]] = [
@@ -55,72 +54,6 @@
   ]
 
 CONF_FILE_NAME = '.pastaELN_v3.json'
-=======
-from typing import Any
-
-defaultDataHierarchy: dict[str, Any] = {
-  "_id": "-dataHierarchy-",
-  "-version": 4,
-
-  "x0": {"IRI": "", "attachments": [], "title": "Projects", "icon": "", "shortcut": "space",
-         "meta": {"default": [
-           {"name": "-name", "query": "What is the name of the project?", "mandatory": True},
-           {"name": "-tags", "query": "What are the tags associated with the project?", "mandatory": True},
-           {"name": "status", "query": "What is the project status",
-            "list": ["active", "paused", "passive", "finished"]},
-           {"name": "objective", "query": "What is the objective?"},
-           {"name": "comment", "query": "#tags comments remarks :field:value:"}
-         ]}},
-  "x1": {"IRI": "", "attachments": [], "title": "Folders", "icon": "", "shortcut": "",
-         "meta": {"default": [
-           {"name": "-name", "query": "What is the name of task?", "mandatory": True},
-           {"name": "-tags", "query": "What are the tags associated with the task?", "mandatory": True},
-           {"name": "comment", "query": "#tags comments remarks :field:value:"}
-         ]}},
-  "measurement": {"IRI": "", "attachments": [], "title": "Measurements", "icon": "fa5s.thermometer-half",
-                  "shortcut": "m",
-                  "meta": {"default": [
-                    {"name": "-name", "query": "What is the name of file name?", "mandatory": True},
-                    {"name": "-tags", "query": "What are the tags associated with the file name?", "mandatory": True},
-                    {"name": "comment", "query": "#tags comments remarks :field:value:"},
-                    {"name": "-type"},
-                    {"name": "image"},
-                    {"name": "#_curated"},
-                    {"name": "sample", "query": "Which sample was used?", "list": "sample"},
-                    {"name": "procedure", "query": "Which procedure was used?", "list": "procedure"}
-                  ]}},
-  "sample": {"IRI": "", "attachments": [], "title": "Samples", "icon": "fa5s.vial", "shortcut": "s",
-             "meta": {"default": [
-               {"name": "-name", "query": "What is the name / identifier of the sample?", "mandatory": True},
-               {"name": "-tags", "query": "What are the tags associated with the sample?", "mandatory": True},
-               {"name": "chemistry", "query": "What is its chemical composition?"},
-               {"name": "comment", "query": "#tags comments remarks :field:value:"},
-               {"name": "qrCode"}
-             ]}},
-  "procedure": {"IRI": "", "attachments": [], "title": "Procedures", "icon": "fa5s.list-ol", "shortcut": "p",
-                "meta": {"default": [
-                  {"name": "-name", "query": "What is the name / path of the procedure?", "mandatory": True},
-                  {"name": "-tags", "query": "What are the tags associated with the procedure?", "mandatory": True},
-                  {"name": "comment", "query": "#tags comments :field:value: e.g. #SOP_v1"},
-                  {"name": "content", "query": "What is procedure (Markdown possible; autofill if file given)?"}
-                ]}},
-  "instrument": {"IRI": "", "attachments": [], "title": "Instruments", "icon": "ri.scales-2-line", "shortcut": "i",
-                 "meta": {"default": [
-                   {"name": "-name", "query": "What is the name / path of the instrument?", "mandatory": True},
-                   {"name": "-tags", "query": "What are the tags associated with the instrument?", "mandatory": True},
-                   {"name": "comment", "query": "#tags comments :field:value: e.g. #SOP_v1"},
-                   {"name": "vendor", "query": "Who is the vendor?"}
-                 ]}}
-}
-
-defaultDataHierarchyNode: dict[str, list[dict[str, str]]] = {
-  "default": [
-    {"name": "-name", "query": "What is the file name?"},
-    {"name": "-tags"},
-    {"name": "comment", "query": "#tags comments remarks :field:value:"},
-    {"name": "-type"}
-  ]}
->>>>>>> 763574a7
 
 defaultConfiguration: dict[str, Any] = {
   "defaultProjectGroup": "research",
