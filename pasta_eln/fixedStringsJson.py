--- conflicted
+++ resolved
@@ -94,14 +94,9 @@
               ["dark_amber", "dark_blue", "dark_cyan", "dark_lightgreen", "dark_pink", "dark_purple", "dark_red", \
                "dark_teal", "dark_yellow", "light_amber", "light_blue", "light_cyan", "light_lightgreen", \
                "light_pink", "light_purple", "light_red", "light_teal", "light_yellow", "none"]],
-<<<<<<< HEAD
-    "loggingLevel": ["Logging level (more->less)", "INFO", ["DEBUG", "INFO", "WARNING", "ERROR"]],
-    "autosave":     ["(Auto)-save entries in form", "Yes", ["Yes", "No"]]
-=======
     "loggingLevel":  ["Logging level (more->less)", "INFO", ["DEBUG", "INFO", "WARNING", "ERROR"]],
     "autosave":      ["Autosave entries in form", "Yes", ["Yes", "No"]],
     "showProjectBtn":["Show project button on top-left", "Yes", ["Yes", "No"]]
->>>>>>> a1da64e3
   },
   "dimensions": {
     "sidebarWidth": ["Sidebar width", 280, [220, 280, 340]],
