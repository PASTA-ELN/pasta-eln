""" Long strings and dictionaries/JSON that would obfuscate code """
from typing import Any

<<<<<<< HEAD
defaultOntology: dict[str, Any] = {
  "_id": "-ontology-",
  "-version": 4,
=======
defaultDataHierarchy: dict[str, Any] = {
  "_id": "-dataHierarchy-",
  "-version": 3,
>>>>>>> 2b2a4f32

  "x0": {"IRI": "", "attachments": [], "displayedTitle": "Projects", "meta": {"default": [
    {"name": "-name", "query": "What is the name of the project?", "mandatory": True},
    {"name": "-tags", "query": "What are the tags associated with the project?", "mandatory": True},
    {"name": "status", "query": "What is the project status", "list": ["active", "paused", "passive", "finished"]},
    {"name": "objective", "query": "What is the objective?"},
    {"name": "comment", "query": "#tags comments remarks :field:value:"}
  ]}},
  "x1": {"IRI": "", "attachments": [], "displayedTitle": "Folders", "meta": {"default": [
    {"name": "-name", "query": "What is the name of task?", "mandatory": True},
    {"name": "-tags", "query": "What are the tags associated with the task?", "mandatory": True},
    {"name": "comment", "query": "#tags comments remarks :field:value:"}
  ]}},
  "x2": {"IRI": "", "attachments": [], "displayedTitle": "Folders", "meta": {"default": [
    {"name": "-name", "query": "What is the name of subtask?", "mandatory": True},
    {"name": "-tags", "query": "What are the tags associated with the subtask?", "mandatory": True},
    {"name": "comment", "query": "#tags comments remarks :field:value:"}
  ]}},

  "measurement": {"IRI": "", "attachments": [], "displayedTitle": "Measurements", "meta": {"default": [
    {"name": "-name", "query": "What is the name of file name?", "mandatory": True},
    {"name": "-tags", "query": "What are the tags associated with the file name?", "mandatory": True},
    {"name": "comment", "query": "#tags comments remarks :field:value:"},
    {"name": "-type"},
    {"name": "image"},
    {"name": "#_curated"},
    {"name": "sample", "query": "Which sample was used?", "list": "sample"},
    {"name": "procedure", "query": "Which procedure was used?", "list": "procedure"}
  ]}},
  "sample": {"IRI": "", "attachments": [], "displayedTitle": "Samples", "meta": {"default": [
    {"name": "-name", "query": "What is the name / identifier of the sample?", "mandatory": True},
    {"name": "-tags", "query": "What are the tags associated with the sample?", "mandatory": True},
    {"name": "chemistry", "query": "What is its chemical composition?"},
    {"name": "comment", "query": "#tags comments remarks :field:value:"},
    {"name": "qrCode"}
  ]}},
  "procedure": {"IRI": "", "attachments": [], "displayedTitle": "Procedures", "meta": {"default": [
    {"name": "-name", "query": "What is the name / path of the procedure?", "mandatory": True},
    {"name": "-tags", "query": "What are the tags associated with the procedure?", "mandatory": True},
    {"name": "comment", "query": "#tags comments :field:value: e.g. #SOP_v1"},
    {"name": "content", "query": "What is procedure (Markdown possible; autofill if file given)?"}
  ]}},
  "instrument": {"IRI": "", "attachments": [], "displayedTitle": "Instruments", "meta": {"default": [
    {"name": "-name", "query": "What is the name / path of the instrument?", "mandatory": True},
    {"name": "-tags", "query": "What are the tags associated with the instrument?", "mandatory": True},
    {"name": "comment", "query": "#tags comments :field:value: e.g. #SOP_v1"},
    {"name": "vendor", "query": "Who is the vendor?"}
  ]}}
}

defaultDataHierarchyNode: dict[str, list[dict[str, str]]] = {
  "default": [
    {"name": "-name", "query": "What is the file name?"},
    {"name": "-tags"},
    {"name": "comment", "query": "#tags comments remarks :field:value:"},
    {"name": "-type"}
  ]}

defaultConfiguration: dict[str, Any] = {
  "defaultProjectGroup": "research",
  "userID": "$os.getlogin()$",
  "version": 0,
  "tableColumnsMax": 16,
  "qrPrinter": {},
  "extractorDir": "$(Path(__file__).parent/'Extractors').as_posix()$",
  "extractors": {},
  "authors": [{"first": "", "last": "", "title": "", "email": "", "orcid": "",
               "organizations": [{"organization": "", "rorid": ""}]}],
  "GUI": {},
  "projectGroups": {}
}

# level 1: type of property
#   within each: array of 3: description, default, all_choices
configurationGUI: dict[str, Any] = {
  "general": {
    "theme": ["Theme",
              "light_blue",
              ["dark_amber", "dark_blue", "dark_cyan", "dark_lightgreen", "dark_pink", "dark_purple", "dark_red", \
               "dark_teal", "dark_yellow", "light_amber", "light_blue", "light_cyan", "light_cyan_500",
               "light_lightgreen", \
               "light_pink", "light_purple", "light_red", "light_teal", "light_yellow", "none"]],
    "loggingLevel": ["Logging level (more->less)", "INFO", ["DEBUG", "INFO", "WARNING", "ERROR"]],
  },
  "dimensions": {
    "sidebarWidth": ["Sidebar width", 280, [220, 280, 340]],
    "maxTableColumnWidth": ["Maximum column width in tables", 400, [300, 400, 500, 600]],
    "imageSizeDetails": ["Image size in details view and form", 600, [300, 400, 500, 600]],
    "imageWidthProject": ["Image width in project view", 300, [200, 250, 300, 350, 400]],
    "maxProjectLeafHeight": ["Maximum height of item in project view", 250, [200, 250, 300, 400]],
    "widthContent": ["Width of procedures in project view", 600, [400, 500, 600, 700]],
    "docTypeOffset": ["Offset of document type in project view", 500, [400, 500, 600, 700]],
    "frameSize": ["Frame width around items in project view", 6, [4, 6, 8, 10]],
  }
}

setupTextLinux = """
### Welcome to the PASTA-ELN setup for Linux
Three components are needed for proper functioning of PASTA-ELN:
- CouchDB
- Configuration of preferences / default data hierarchy
- Example project creation

This setup will analyse and (possibly) correct these items.

If the installation is successful, manually and permanently remove the 'pastaELN.log' logfile that is in your home-directory.
"""

setupTextWindows = """
### Welcome to the PASTA-ELN setup for Windows
Four components are needed for proper functioning of PASTA-ELN:
- CouchDB
- Configuration of preferences / default data hierarchy
- Shortcut creation
- Example project creation

This setup will analyse and (possibly) correct these items.

If the installation is successful, manually and permanently remove the 'pastaELN.log' logfile that is in your home-directory (folder above "My Documents").

If an attempt fails: please follow to this [website](https://pasta-eln.github.io/pasta-eln/install.html).
"""

gitWindows = """
Do you want to install git?

Be aware, downloading the installer requires some time, depending on the internet connection.
"""

rootInstallLinux = """
Do you want to install Apache CouchDB (TM)?
If you choose yes, you will be first asked to

- choose a directory to store the data
- enter the super-user password in the new terminal that will open automatically

Be aware that downloading the installer requires time, depending on the internet connection.
"""

couchDBWindows = """
Do you want to install CouchDB?

Be aware that downloading the installer requires time, depending on the internet connection.
"""

restartPastaWindows = """
Close software now (will be done automatically in the future)

Please restart the software by
- clicking on the shortcut OR
- executing the command in a new cmd.exe window
"""

exampleDataLinux = """
Do you want to create an example project?

This step helps to verify the installation and provides an helpful example for new users.

!WARNING! This process will RESET everything and thereby DELETE EVERYTHING since you installed pastaELN.

This step usually takes up to 20sec, so please be patient. Sometimes, Linux mentions that the program
is not responding and asks if to close/wait. Please WAIT.
"""

exampleDataWindows = """
Do you want to create an example project?

This step helps to verify the installation and provides an helpful example for new users.

!WARNING! This process will RESET everything and thereby DELETE EVERYTHING since you installed pastaELN.

This step usually takes up to 1min, so please be patient.
"""

shortcuts = """
Ctrl+Space: List projects
Ctrl+M: List measurements
Ctrl+S: List samples
Ctrl+P: List procedures
Ctrl+I: List instruments
Ctrl+T: List tags
Ctrl+U: List unidentified
F2: Test file extraction
F5: Synchronize
F9: Restart
Ctrl+?: Verify database integrity
Ctrl+0: Configuration
"""

tableHeaderHelp = """
<h4>You can add custom rows via bottom text area.</h4>

If you want to add a column:
<ul>
<li> for a normal data-field (comment, content, name, type, tags, user, date), enter this field : 'comment'
<li> to check the existence of an image: enter 'image'
<li> to check if a tag is present: "#tag", in which you replace "tag" by the tag you want to look for. "_curated" is a special tag for measurements.
<li> for information inside the metadata, use a "/": e.g. "metaVendor/fileExtension", "metaUser/stress". Capitalization is important.
</ul>
"""<|MERGE_RESOLUTION|>--- conflicted
+++ resolved
@@ -1,35 +1,29 @@
 """ Long strings and dictionaries/JSON that would obfuscate code """
 from typing import Any
 
-<<<<<<< HEAD
-defaultOntology: dict[str, Any] = {
-  "_id": "-ontology-",
-  "-version": 4,
-=======
 defaultDataHierarchy: dict[str, Any] = {
   "_id": "-dataHierarchy-",
-  "-version": 3,
->>>>>>> 2b2a4f32
-
-  "x0": {"IRI": "", "attachments": [], "displayedTitle": "Projects", "meta": {"default": [
+  "-version": 4,
+
+  "x0": {"IRI": "", "attachments": [], "title": "Projects", "meta": {"default": [
     {"name": "-name", "query": "What is the name of the project?", "mandatory": True},
     {"name": "-tags", "query": "What are the tags associated with the project?", "mandatory": True},
     {"name": "status", "query": "What is the project status", "list": ["active", "paused", "passive", "finished"]},
     {"name": "objective", "query": "What is the objective?"},
     {"name": "comment", "query": "#tags comments remarks :field:value:"}
   ]}},
-  "x1": {"IRI": "", "attachments": [], "displayedTitle": "Folders", "meta": {"default": [
+  "x1": {"IRI": "", "attachments": [], "title": "Folders", "meta": {"default": [
     {"name": "-name", "query": "What is the name of task?", "mandatory": True},
     {"name": "-tags", "query": "What are the tags associated with the task?", "mandatory": True},
     {"name": "comment", "query": "#tags comments remarks :field:value:"}
   ]}},
-  "x2": {"IRI": "", "attachments": [], "displayedTitle": "Folders", "meta": {"default": [
+  "x2": {"IRI": "", "attachments": [], "title": "Folders", "meta": {"default": [
     {"name": "-name", "query": "What is the name of subtask?", "mandatory": True},
     {"name": "-tags", "query": "What are the tags associated with the subtask?", "mandatory": True},
     {"name": "comment", "query": "#tags comments remarks :field:value:"}
   ]}},
 
-  "measurement": {"IRI": "", "attachments": [], "displayedTitle": "Measurements", "meta": {"default": [
+  "measurement": {"IRI": "", "attachments": [], "title": "Measurements", "meta": {"default": [
     {"name": "-name", "query": "What is the name of file name?", "mandatory": True},
     {"name": "-tags", "query": "What are the tags associated with the file name?", "mandatory": True},
     {"name": "comment", "query": "#tags comments remarks :field:value:"},
@@ -39,20 +33,20 @@
     {"name": "sample", "query": "Which sample was used?", "list": "sample"},
     {"name": "procedure", "query": "Which procedure was used?", "list": "procedure"}
   ]}},
-  "sample": {"IRI": "", "attachments": [], "displayedTitle": "Samples", "meta": {"default": [
+  "sample": {"IRI": "", "attachments": [], "title": "Samples", "meta": {"default": [
     {"name": "-name", "query": "What is the name / identifier of the sample?", "mandatory": True},
     {"name": "-tags", "query": "What are the tags associated with the sample?", "mandatory": True},
     {"name": "chemistry", "query": "What is its chemical composition?"},
     {"name": "comment", "query": "#tags comments remarks :field:value:"},
     {"name": "qrCode"}
   ]}},
-  "procedure": {"IRI": "", "attachments": [], "displayedTitle": "Procedures", "meta": {"default": [
+  "procedure": {"IRI": "", "attachments": [], "title": "Procedures", "meta": {"default": [
     {"name": "-name", "query": "What is the name / path of the procedure?", "mandatory": True},
     {"name": "-tags", "query": "What are the tags associated with the procedure?", "mandatory": True},
     {"name": "comment", "query": "#tags comments :field:value: e.g. #SOP_v1"},
     {"name": "content", "query": "What is procedure (Markdown possible; autofill if file given)?"}
   ]}},
-  "instrument": {"IRI": "", "attachments": [], "displayedTitle": "Instruments", "meta": {"default": [
+  "instrument": {"IRI": "", "attachments": [], "title": "Instruments", "meta": {"default": [
     {"name": "-name", "query": "What is the name / path of the instrument?", "mandatory": True},
     {"name": "-tags", "query": "What are the tags associated with the instrument?", "mandatory": True},
     {"name": "comment", "query": "#tags comments :field:value: e.g. #SOP_v1"},
