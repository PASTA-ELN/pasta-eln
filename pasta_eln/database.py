""" Class for interaction with couchDB """
import traceback, logging, time, json, os, re
from typing import Any, Optional, Union
from pathlib import Path
from anytree import Node
from anytree.search import find_by_attr
from cloudant.client import CouchDB
from cloudant.replicator import Replicator
from PySide6.QtWidgets import QProgressBar  # pylint: disable=no-name-in-module
<<<<<<< HEAD
from .fixedStringsJson import defaultOntology, defaultOntologyNode
from .handleDictionaries import ontology_pre_to_V4
=======
from .fixedStringsJson import defaultDataHierarchy, defaultDataHierarchyNode
from .handleDictionaries import dataHierarchyV2_to_V3
>>>>>>> 2b2a4f32
from .miscTools import tracebackString, DummyProgressBar

class Database:
  """
  Class for interaction with couchDB
  """
  def __init__(self, user:str, password:str, databaseName:str, configuration:dict[str,Any],
               resetDataHierarchy:bool=False, basePath:Path=Path()):
    """
    Args:
      user (string): user name to local database
      password (string): password to local database
      databaseName (string): local database name
      configuration (dict): configuration of GUI elements
      resetDataHierarchy (bool): reset dataHierarchy
    """
    try:
      self.client = CouchDB(user, password, url='http://127.0.0.1:5984', connect=True)
    except Exception:
      print('**ERROR dit01: Could not connect with username+password to local server')
      return
    self.databaseName = databaseName
    if self.databaseName in self.client.all_dbs():
      self.db = self.client[self.databaseName]
    else:
      self.db = self.client.create_database(self.databaseName)  #tests and initial creation of example data set requires this
    # check if default documents exist and create
    if '-dataHierarchy-' not in self.db or resetDataHierarchy:
      if '-dataHierarchy-' in self.db:
        print('Info: remove old dataHierarchy')
        self.db['-dataHierarchy-'].delete()
      self.dataHierarchy = defaultDataHierarchy
      self.db.create_document(self.dataHierarchy)
      self.initDocTypeViews( configuration['tableColumnsMax'] )
      self.initGeneralViews()
<<<<<<< HEAD
    self.ontology = dict(self.db['-ontology-'])
    if '-version' in self.ontology and int(self.ontology['-version']) < 4:
      logging.info('Convert ontology to V4.0')
      ontology_pre_to_V4(self.ontology)
      self.db['-ontology-'].delete()
      self.db.create_document(self.ontology)
    if '-version' not in self.ontology or self.ontology['-version'] != 4:
      print(F"**ERROR wrong ontology version: {self.ontology['-version']}")
      raise ValueError(f"Wrong ontology version {self.ontology['-version']}")
    self.dataLabels = {k:v['displayedTitle'] for k,v in self.ontology.items() if k[0] not in ['_','-']}
=======
    self.dataHierarchy = dict(self.db['-dataHierarchy-'])
    if '-version' in self.dataHierarchy and self.dataHierarchy['-version']==2:
      logging.info('Convert dataHierarchy version 2 to 3')
      dataHierarchyV2_to_V3(self.dataHierarchy)
      self.db['-dataHierarchy-'].delete()
      self.db.create_document(self.dataHierarchy)
    if '-version' not in self.dataHierarchy or self.dataHierarchy['-version']!=3:
      print(F"**ERROR wrong dataHierarchy version: {self.dataHierarchy['-version']}")
      raise ValueError(f"Wrong dataHierarchy version {self.dataHierarchy['-version']}")
    self.dataLabels = {k:v['label'] for k,v in self.dataHierarchy.items() if k[0] not in ['_','-']}
>>>>>>> 2b2a4f32
    self.basePath   = basePath
    return


  def initDocTypeViews(self, tableColumnsMax:int, docTypeChange:str='', columnsChange:list[str]=[]) -> None:
    """
    for the individual docTypes

    Args:
      tableColumnsMax (int): max. number of columns in the docType tables
      docTypeChange (str): if change columns for docType: give docType
      columnsChange (list): change table / view columns to these
    """
    tracebackString(True, 'initDocTypeView')
    # print('SB: initDocViews newColumns',newColumns)
    oldColumnNames = self.getColumnNames()
    jsDefault = 'if ($docType$) {doc["-branch"].forEach(function(branch){emit($key$, [$outputList$]);});}'
    viewCode = {}
    for docType in [i for i in self.dataHierarchy if i[0] not in ['_','-']]+['-']:
      if docType=='x0':
        newString = "doc['-type']=='x0' && (doc['-branch'][0].show.every(function(i) {return i;}))"
        js    = jsDefault.replace('$docType$', newString).replace('$key$','doc._id')
        jsAll = jsDefault.replace('$docType$', "doc['-type']=='x0'").replace('$key$','doc._id')
      elif docType[0]=='x':
        continue
      else: #show all doctypes that have the same starting ..
        js = jsDefault.replace('$docType$',
            f"doc['-type'].join('/').substring(0,{len(docType)})=='{docType}"+"' && (doc['-branch'][0].show.every(function(i) {return i;}))",
            ).replace('$key$', 'branch.stack[0]')
        jsAll = jsDefault.replace(
            '$docType$',
            f"doc['-type'].join('/').substring(0, {len(docType)})=='{docType}'",
            ).replace('$key$', 'branch.stack[0]')
      outputList = []
      baseDocType = docType[:-3] if docType.endswith('All') else docType
      if docTypeChange==docType:
        columnNames = columnsChange
      elif baseDocType in oldColumnNames:
        columnNames = oldColumnNames[baseDocType].split(',')
      elif docType == '-':
        columnNames = [i['name'] for i in defaultDataHierarchyNode['default'] if 'name' in i]
      else:
<<<<<<< HEAD
        columnNames = [i['name'] for group in self.ontology[docType]['meta']
                       for i in self.ontology[docType]['meta'][group]]
=======
        columnNames = [i['name'] for group in self.dataHierarchy[docType]['prop']
                       for i in self.dataHierarchy[docType]['prop'][group]]
>>>>>>> 2b2a4f32
      columnNames = columnNames[:tableColumnsMax]
      commentString = f'// {docType} : ' + ','.join(columnNames) + '\n'
      for name in columnNames:
        if name == 'image':
          outputList.append('doc.image?doc.image.length>3:false')  #Not as .toString() because that leads to inconsistencies
        elif name == '-tags':
          outputList.append("doc['-tags'].join(' ')")
        elif '#_' in name:
          outputList.append(f'doc["-tags"].indexOf("{name[1:]}")>-1')
        elif name == '-type':
          outputList.append('doc["-type"].slice(1).join("/")')
        elif name == 'content':
          outputList.append('doc.content?doc.content.slice(0, 100):""')
        elif '/' in name:  #stacked requests i.e. metaVendor/date
          parentString = 'doc' + ''.join([f'["{i}"]' for i in name.split('/')[:-1]])
          newString = 'doc' + ''.join([f'["{i}"]' for i in name.split('/')])
          newString = f'{parentString} ? {newString}: ""'
          outputList.append(newString)
        else:
          outputList.append(f'doc["{name}"]')
      outputStr = ','.join(outputList)
      viewCode[docType.replace('/','__')]       = commentString+js.replace('$outputList$', outputStr)
      viewCode[docType.replace('/','__')+'All'] = commentString+jsAll.replace('$outputList$', outputStr)
    self.saveView('viewDocType', viewCode)
    return


  def getColumnNames(self) -> dict[str,str]:
    """ get names of table columns from design documents

    Returns:
      dict: docType and ,-separated list of names as string
    """
    if '_design/viewDocType' not in self.db:
      return {}
    try:
      comments = [v['map'].split('\n// ')[1].split('\n')[0]
                  for v in self.db['_design/viewDocType']['views'].values()]
      return {i.split(' : ')[0]:i.split(' : ')[1] for i in comments}
    except Exception:
      defaultColumnNames = {'-':','.join([i['name'] for i in defaultDataHierarchyNode['default'] if 'name' in i])}
      for docType, docTypeDict in self.dataHierarchy.items():
        if docType[0] in ['_','-']:
          continue
        columnNames = [i['name'] for group in docTypeDict['meta'] for i in docTypeDict['meta'][group]]
        defaultColumnNames[docType] = ','.join(columnNames)
      return defaultColumnNames


  def initGeneralViews(self) -> None:
    """
    general views: Hierarchy, Identify
    """
    tracebackString(True, 'initGeneralView')
    jsHierarchy  = '''
      if ('-type' in doc && (doc["-branch"][0].show.every(function(i) {return i;}))) {
        doc['-branch'].forEach(function(branch, idx) {emit(branch.stack.concat([doc._id]).join(' '),[branch.child,doc['-type'],doc['-name'],idx]);});
      }
    '''
    jsHierarchyAll  = '''
      if ('-type' in doc) {
        doc['-branch'].forEach(function(branch, idx) {emit(branch.stack.concat([doc._id]).join(' '),[branch.child,doc['-type'],doc['-name'],idx]);});
      }
    '''
    jsPath = '''
      if ('-type' in doc && '-branch' in doc && (doc["-branch"][0].show.every(function(i) {return i;}))){
        if ('shasum' in doc){doc['-branch'].forEach(function(branch,idx){if(branch.path){emit(branch.path,[branch.stack,doc['-type'],branch.child,doc.shasum,idx]);}});}
        else                {doc['-branch'].forEach(function(branch,idx){if(branch.path){emit(branch.path,[branch.stack,doc['-type'],branch.child,''        ,idx]);}});}
      }
    '''
    jsPathAll = '''
      if ('-type' in doc && '-branch' in doc){
        if ('shasum' in doc){doc['-branch'].forEach(function(branch,idx){if(branch.path){emit(branch.path,[branch.stack,doc['-type'],branch.child,doc.shasum,idx]);}});}
        else                {doc['-branch'].forEach(function(branch,idx){if(branch.path){emit(branch.path,[branch.stack,doc['-type'],branch.child,''        ,idx]);}});}
      }
    '''
    self.saveView('viewHierarchy',{'viewHierarchy':jsHierarchy,'viewPaths':jsPath,\
                                   'viewHierarchyAll':jsHierarchyAll,'viewPathsAll':jsPathAll})
    jsSHA= "if (doc['-type'][0]==='measurement'){emit(doc.shasum, doc['-name']);}"
    jsQR = "if (doc.qrCode.length > 0) {doc.qrCode.forEach(function(thisCode) {emit(thisCode, doc['-name']);});}"
    jsTags="if ('-tags' in doc && (doc['-branch'][0].show.every(function(i) {return i;})))"+\
              "{doc['-tags'].forEach(function(tag){emit(tag,[doc['-name'], doc['-type'].join('/')]);});}"
    jsTagsAll="if ('-tags' in doc){doc['-tags'].forEach(function(tag){emit(tag,[doc['-name'], doc['-type'].join('/')]);});}"
    views = {'viewQR':jsQR, 'viewSHAsum':jsSHA, 'viewTags':jsTags, 'viewTagsAll':jsTagsAll}
    self.saveView('viewIdentify', views)
    return



  def exit(self, deleteDB:bool=False) -> None:
    """
    Shutting down things

    Args:
      deleteDB (bool): remove database
    """
    import warnings
    if deleteDB:
      self.db.client.delete_database(self.databaseName)
    warnings.simplefilter("ignore")  #client disconnect triggers ignored ResourceWarning on socket
    self.client.disconnect()
    return


  def getDoc(self, docID:str) -> dict[str,Any]:
    """
    Wrapper for get from database function

    Args:
        docID (dict): document id

    Returns:
        dict: json representation of document
    """
    return dict(self.db[docID])


  def saveDoc(self, doc:dict[str,Any]) -> dict[str,Any]:
    """
    Wrapper for save to database function

    Discussion on -branch['path']:
    - full path (from basePath) allows to easily create a view of all paths and search through them
      during each scan, which happens rather often
    - just the incremental path (file-name, folder-name) allows to easily change that if the user wants
      and not change all the children paths, too. However, the renaming of the folder is likely occurring
      less often.

    Args:
        doc (dict): document to save

    Returns:
        dict: json representation of submitted document
    """
    doc['-client'] = tracebackString(False, 'save:'+doc['_id'])
    if '-branch' in doc and 'op' in doc['-branch']:
      del doc['-branch']['op']  #remove operation, saveDoc creates and therefore always the same
      if 'show' not in doc['-branch']:
        doc['-branch']['show'] = self.createShowFromStack(doc['-branch']['stack'])
      doc['-branch'] = [doc['-branch']]
    try:
      res = self.db.create_document(doc)
      logging.debug('successfully saved doc with type and branch '+doc['_id']+' '+'/'.join(doc['-type'])+'  |  '+str(doc['-branch'])+'\n')
    except Exception:
      logging.error('could not save, likely JSON issue; Check logging file')
      logging.error('could not save, likely JSON issue')
      if 'image' in doc:
        del doc['image']
      logging.error(str(doc))
      logging.error(traceback.format_exc())
      res=None
    return res


  def updateDoc(self, change:dict[str,Any], docID:str) -> dict[str,Any]:
    """
    Update document by
    - saving changes to oldDoc (revision document)
    - updating new-document concurrently
    - create a docID for oldDoc
    - Bonus: save '_rev' from newDoc to oldDoc in order to track that updates cannot happen by accident

    Args:
        change (dict): item to update
        docID (string):  id of document to change

    Returns:
        dict: json representation of updated document
    """
    change['-client'] = tracebackString(False, f'updateDoc:{docID}')
    newDoc = self.db[docID]  #this is the document that stays live
    initialDocCopy = dict(newDoc)
    if 'edit' in change:     #if delete
      oldDoc = dict(newDoc)
      for item in oldDoc:
        if item not in ('_id', '_rev', '-branch'):
          del newDoc[item]
      newDoc['-user']   = change['-user']
    else:                    #if update
      oldDoc = {}            #this is an older revision of the document
      # nothingChanged = True
      # handle branch
      if '-branch' in change:# and len(change['-branch']['stack'])>0:
        op = change['-branch'].pop('op')
        oldpath = change['-branch'].pop('oldpath',None)
        if change['-branch']['path'] is None:
          change['-branch']['path']=newDoc['-branch'][0]['path']
        if change['-branch'] not in newDoc['-branch']:       #skip if new branch is already in branch
          oldDoc['-branch'] = newDoc['-branch'].copy()
          for branch in newDoc['-branch']:
            if op=='c' and branch['path']==change['-branch']['path']:
              op='u'
          if op=='c':    #create, append
            change['-branch']['show'] = self.createShowFromStack(change['-branch']['stack'])
            newDoc['-branch'] += [change['-branch']]
            # nothingChanged = False
          elif op=='u':  #update
            if oldpath is not None:
              for branch in newDoc['-branch']:
                if branch['path'].startswith(oldpath):
                  if os.path.basename(branch['path']) == newDoc['-name'] and \
                         os.path.basename(str(change['-branch']['path']))!='':
                    newDoc['-name'] = os.path.basename(str(change['-branch']['path']))
                  branch['path'] = branch['path'].replace(oldpath ,change['-branch']['path'])
                  branch['stack']= change['-branch']['stack']
                  branch['show'] = self.createShowFromStack(change['-branch']['stack'], branch['show'][-1])
                  break
            else:
              newDoc['-branch'][0] = change['-branch'] #change the initial one
            # nothingChanged = False
          elif op=='d':  #delete
            newDoc['-branch'] = [branch for branch in newDoc['-branch'] if branch['path']!=change['-branch']['path']]
            # originalLength = len(newDoc['-branch'])
            # if originalLength!=len(newDoc['-branch']):
            #   nothingChanged = False
          else:
            logging.warning('database.update.1: unknown branch op: '+newDoc['_id']+' '+newDoc['-name'])
            return newDoc
      #handle other items
      # change has to be dict, not Document
      for item in change:
        if item in ['_id','_rev','-branch']:                #skip items cannot do not result in change
          continue
        if item=='-type' and change['-type']==['--']:          #skip non-set type
          continue
        if item=='image' and change['image']=='':          #skip if non-change in image
          continue
        if change[item] is None:
          # DO CHANGE TO EMPTY: if user wants it
          # or (isinstance(change[item], str) and change[item].strip()=='') or \
          #    (isinstance(change[item], list) and len(change[item])==0):      #skip empty entries
          continue
        ## Discussion: What if content only differs by whitespace changes?
        # These changes should occur in the database, the user wanted it so
        # Do these changes justify a new revision?
        # Hence one could update the doc and previous-revision(with the current _rev)
        #  - but that would lead to special cases, more code, chaos
        #  - also not sure how often simple white space changes occur, how important
        # To identify these cases use the following
        # if (isinstance(change[item], str) and " ".join(change[item].split())!=" ".join(newDoc[item].split()) ) or \
        #    (isinstance(change[item], list) and change[item]!=newDoc[item] ):
        # Add to testBasic to test for it:
        #       myString = myString.replace('A long comment','A long   comment')
        if item not in newDoc or change[item]!=newDoc[item]:
          # if item not in ['-date','-client','-user']:      #if only date/client change, no significant change
          #   nothingChanged = False
          if item == 'image':
            oldDoc[item] = 'image changed'       #don't backup images: makes database big and are only thumbnails anyhow
          elif item in newDoc:
            oldDoc[item] = newDoc[item]
          newDoc[item] = change[item]
      # Always update, for some reason single tags are not recognized
      # if nothingChanged:
      #   logging.debug('database.update.2: doc not updated-nothing changed: '+newDoc['_id']+' '+newDoc['-name'])
      #   return newDoc
    #For both cases: delete and update
    if '_curated' not in newDoc['-tags'] and newDoc['-type'][0][0]!='x':
      newDoc['-tags'].append('_curated')
    try:
      newDoc.save()
    except Exception:
      logging.error('database.update: update unsuccessful: '+newDoc['_id']+' '+newDoc['-name'])
      print('**ERROR: could not update document. Likely version conflict. Initial and current version:')
      print(initialDocCopy)
      print(newDoc)
      return {}
    attachmentName = 'v0.json'
    if '_attachments' in newDoc:
      attachmentName = 'v'+str(len(newDoc['_attachments']))+'.json'
    newDoc.put_attachment(attachmentName, 'application/json', json.dumps(oldDoc))
    logging.debug('database.update.3: doc update success: '+newDoc['_id']+' '+newDoc['-name']+'\n')
    return newDoc


  def updateBranch(self, docID:str, branch:int, child:int, stack:Optional[list[str]]=None,
                   path:Optional[str]='') -> tuple[str, Optional[str]]:
    """
    Update document by updating the branch

    Args:
      docID (string):  id of document to change
      branch (int):  index of branch to change
      child (int):  new number of child
      stack (list):  new list of ids
      path (str): new path; None is acceptable

    Returns:
      str, str: old path, new path
    """
    doc = self.db[docID]
    doc['-client'] = tracebackString(False, f'updateBranch:{docID}')
    if len(doc['-branch'])<=branch:
      print(f'**ERROR Cannot delete branch that does not exist {branch}in doc {docID}')
      logging.error('**ERROR Cannot delete branch that does not exist %s in doc %s', branch, docID)
    oldPath = doc['-branch'][branch]['path']
    if oldPath is None:
      path = None
    if path=='':
      name = f'{child:03d}_' + '_'.join(oldPath.split('/')[-1].split('_')[1:])
      path = '/'.join(oldPath.split('/')[:-1]+[name])
    # test if path already exists
    if docID[0]=='x' and path is not None:
      if not (self.basePath/path/'.id_pastaELN.json').exists():
        logging.debug('Target folder\'s json does not exist: '+path)
        oldDocID = ''
      else:
        with open(self.basePath/path/'.id_pastaELN.json', 'r', encoding='utf-8') as fIn:
          oldJsonContent = json.load(fIn)
          oldDocID = oldJsonContent['_id']
      if path is not None and (self.basePath/path).exists() and docID!=oldDocID:
        print(f'**ERROR** Target folder already exist: {path}. Try to create a new path name')
        logging.error('Target folder already exist: %s. Try to create a new path name', path)
      while path is not None and (self.basePath/path).exists() and docID!=oldDocID:
        if re.search(r"_\d+$", path) is None:
          path += '_1'
        else:
          path = '_'.join(path.split('_')[:-1])+'_'+str(int(path.split('_')[-1])+1)
    # assemble data
    doc['-branch'][branch]['path']=path
    doc['-branch'][branch]['child']=child
    stackOld = list(doc['-branch'][branch]['stack'])
    if stack is not None:
      doc['-branch'][branch]['stack']=stack
    doc['-branch'][branch]['show'] = self.createShowFromStack(doc['-branch'][branch]['stack'],
                                                              doc['-branch'][branch]['show'][-1])
    doc.save()
    logging.debug('success BRANCH updated with type and branch '+doc['_id']+' '+'/'.join(doc['-type'])+'  |  '+str(doc['-branch'])+'\n')
    # move content: folder and data and write .json to disk
    if oldPath is not None and path is not None and ':/' not in oldPath:
      if not (self.basePath/oldPath).exists() and (self.basePath/path).exists():
        logging.debug('database:updateBranch: dont move since already good')
      else:
        (self.basePath/oldPath).rename(self.basePath/path)
    if docID[0]=='x' and path is not None:
      with open(self.basePath/path/'.id_pastaELN.json', 'w', encoding='utf-8') as fOut:
        fOut.write(json.dumps(self.getDoc(docID)))
      # update children's paths
      children = self.getView('viewHierarchy/viewHierarchy', startKey=' '.join(stackOld+[docID,'']))
      for line in children:
        docLine = self.db[line['id']]
        flagNotChanged = True
        for branchLine in docLine['-branch']:
          if branchLine['path'] is not None and branchLine['path'].startswith(oldPath):
            branchLine['path'] = path+branchLine['path'][len(oldPath):]
            flagNotChanged = False
          if stack is not None and '/'.join(branchLine['stack']).startswith('/'.join(stackOld)):
            branchLine['stack'] = stack+branchLine['stack'][len(stackOld):]
            branchLine['show']  = self.createShowFromStack(branchLine['stack'], branchLine['show'][-1])
            flagNotChanged = False
        if flagNotChanged:
          print(f"**Unsure** Not updated{str(line)}")
        docLine.save()
        # update .json on disk
        for branchLine in docLine['-branch']:
          if line['id'][0]=='x'  and (self.basePath/branchLine['path']).exists():
            with open(self.basePath/branchLine['path']/'.id_pastaELN.json', 'w', encoding='utf-8') as fOut:
              fOut.write(json.dumps(docLine))
    return oldPath, path


  def createShowFromStack(self, stack:list[str], currentShow:bool=True) -> list[bool]:
    """
    For branches: create show entry in the branches by using the stack
    - should be 1 longer than stack
    - check parents if hidden, then this child is hidden too

    Args:
      stack (list): list of ancestor docIDs
      currentShow (bool): current show-indicator of this item

    Returns:
      list: list of show = list of bool
    """
    show = len(stack)*[True] + [currentShow]
    for idx, docID in enumerate(stack):
      if not self.db[docID]['-branch'][0]['show'][-1]:
        show[idx] = False
    return show


  def remove(self, docID:str) -> dict[str,Any]:
    """
    remove doc from database: temporary for development and testing

    Args:
      docID (string): id of document to remove

    Returns:
      dict: document that was removed
    """
    tracebackString(True, f'remove:{docID}')
    doc = self.db[docID]
    res = dict(doc)
    doc.delete()
    return res


  def addAttachment(self, docID:str, name:str, content:dict[str,Any]) -> bool:
    """
    Update document by adding attachment (no new revision)

    Args:
        docID (string):  id of document to change
        name (string): attachment name to add to
        content (dict): dictionary of content to be added (should include user,date,docID,remark)

    Returns:
        bool: success of method
    """
    try:
      doc = self.db[docID]
      if '-attachment' not in doc:
        doc['-attachment'] = {}
      if name in doc['-attachment']:
        doc['-attachment'][name] += [content]
      else:
        doc['-attachment'][name] = [content]
      doc.save()
      return True
    except Exception:
      return False


  def getView(self, thePath:str, startKey:Optional[str]=None, preciseKey:Optional[str]=None) -> list[dict[str,Any]]:
    """
    Wrapper for getting view function

    Args:
        thePath (string): path to view
        startKey (string): if given, use to filter output, everything that starts with this key
        preciseKey (string): if given, use to filter output. Match precisely

    Returns:
        list: list of documents in this view
    """
    from cloudant.view import View
    designDoc = self.db.get_design_document(thePath.split('/')[0])
    v = View(designDoc, thePath.split('/')[1])
    try:
      if startKey is not None:
        res = v(startkey=startKey, endkey=f'{startKey}zzz')['rows']
      elif preciseKey is not None:
        res = v(key=preciseKey)['rows']
      else:
        res = list(v.result)
    except Exception:
      print('**ERROR dgv01: Database / Network problem for path |', thePath)
      print(traceback.format_exc())
      res = []
    return res


  def saveView(self, designName:str, viewCode:dict[str,str]) -> None:
    """
    Adopt the view by defining a new jsCode

    Args:
        designName (string): name of the design
        viewCode (dict): viewName: js-code
    """
    from cloudant.design_document import DesignDocument
    if f'_design/{designName}' in self.db:
      designDoc = self.db[f'_design/{designName}']
      if '_rev' in designDoc:
        designDoc.delete()
    designDoc = DesignDocument(self.db, designName)
    for view in viewCode:
      thisJsCode = 'function (doc) {\n' + viewCode[view] + '\n}'
      designDoc.add_view(view, thisJsCode)
    try:
      designDoc.save()
    except Exception:
      print('**ERROR dsv01: something unexpected has happened.')
      logging.error('dsv01: something unexpected has happened.')
      logging.error(traceback.format_exc())
    return


  def getHierarchy(self, start:str, allItems:bool=False) -> Node:
    """
    get hierarchy tree for projects, ...

    Args:
      start (str): start of the hierarchy (most parent)
      allItems (bool):  true=show all items, false=only non-hidden

    Returns:
      Node: hierarchy in an anytree
    """
    if not allItems:
      view = self.getView('viewHierarchy/viewHierarchy',    startKey=start)
    if allItems or len(view)==0:
      view = self.getView('viewHierarchy/viewHierarchyAll', startKey=start)
    # for item in view:
    #   print(item)
    levelNum = 1
    while True:
      level = [i for i in view if len(i['key'].split())==levelNum]
      if levelNum==1:
        if len(level)==1:
          dataTree = Node(id=level[0]['key'], docType=level[0]['value'][1], name=level[0]['value'][2])
        else:
          print(f'**ERROR getHierarchy Did not find corresponding level={levelNum} under docID {start}')
          dataTree = Node(id=None, name='')
      else:
        childList = [i['value'][0] for i in level]   #temporary list to allow sorting for child-number
        # https://stackoverflow.com/questions/6618515/sorting-list-based-on-values-from-another-list
        for node in [x for (_,x) in sorted(zip(childList, level), key=lambda pair: pair[0])]:
          parentID = node['key'].split()[-2]
          parentNode = find_by_attr(dataTree, parentID, name='id')
          _ = Node(id=node['id'], parent=parentNode, docType=node['value'][1], name=node['value'][2])
      if not level: #if len(level)==0
        break
      levelNum += 1
    # print(RenderTree(dataTree, style=AsciiStyle()))
    return dataTree


  def hideShow(self, stack:Union[str,list[str]]) -> None:
    """
    Toggle hide/show indicator of branch

    Args:
      stack (list, str): stack of docID; docID (str)
    """
    flippedOnce = False
    if isinstance(stack, str):
      doc = self.db[stack]
      for idx, _ in enumerate(doc['-branch']):
        doc['-branch'][idx]['show'][-1] = not doc['-branch'][idx]['show'][-1]
        logging.debug('flipped str: %s',str(stack))
      doc.save()
      if stack[0]=='x':
        stack = doc['-branch'][0]['stack']+[stack]
      flippedOnce = True
    if isinstance(stack, list):
      iFlip = len(stack)-1
      logging.debug('  database list %s %s',str(stack),str(iFlip))
      for item in self.getView('viewHierarchy/viewHierarchyAll', startKey=' '.join(stack)):
        logging.debug('  docID: %s',item['id'])
        doc = self.db[item['id']]
        for idx, branch in enumerate(doc['-branch']):
          if not flippedOnce or iFlip!=len(branch['stack']):
            doc['-branch'][idx]['show'][iFlip] = not doc['-branch'][idx]['show'][iFlip]
        doc.save()
    if doc['-type'][0][0]=='x':
      with open(self.basePath/doc['-branch'][0]['path']/'.id_pastaELN.json','w', encoding='utf-8') as fOut:
        fOut.write(json.dumps(doc))
    return


  def replicateDB(self, dbInfo:dict[str,Any], progressBar:Union[QProgressBar,DummyProgressBar], removeAtStart:bool=False) -> str:
    """
    Replication to another instance

    Args:
        dbInfo (dict): info on the remote database
        progressBar (QProgressBar): gui - qt progress bar
        removeAtStart (bool): remove remote DB before starting new

    Returns:
        str: report
    """
    progressBar.show()
    try:
      rep = Replicator(self.client)
      try:
        client2 = CouchDB(dbInfo['user'], dbInfo['password'], url=dbInfo['url'], connect=True)
      except Exception:
        return '<b>ERROR drp01: Could not connect to remote server. Abort replication.</b><br>'+\
                 'user:'+dbInfo['user']+'<br>password:'+dbInfo['password']+'<br>url:'+dbInfo['url']
      db2 = client2[dbInfo['database']]
      replResult = rep.create_replication(self.db, db2, create_target=False, continuous=False)
      logging.info('Start replication '+replResult['_id']+'.')
      progressBar.setValue(10)
      #try every 10sec whether replication success. Do that for max. of 5min
      startTime = time.time()
      while True:
        progressBar.setValue(10+ int((time.time()-startTime)/60./5.*90) )
        if (time.time()-startTime)/60.>5.:
          logging.info('Stop waiting for replication '+replResult['_id']+'.')
          progressBar.hide()
          return "Waited for 5min. No replication success in that time"
        replResult.fetch()        # get updated, latest version from the server
        if '_replication_state' in replResult:
          logging.info('Success replication '+replResult['_id']+'.')
          progressBar.hide()
          reply = f"Replication success state: {replResult['_replication_state']}\n" + \
                  f"  time of reporting: {replResult['_replication_state_time']}\n"
          stats = dict(replResult['_replication_stats'])
          del stats['checkpointed_source_seq']
          return reply+'\n  '.join([f"{k.replace('_',' ')}:{v}" for k,v in stats.items()])
        time.sleep(10)
    except Exception:
      progressBar.hide()
      return "**ERROR drp02: replicate error |\n"+traceback.format_exc()



  def historyDB(self) -> dict[str,Any]:
    """
    Collect last modification days of documents
    """
    from datetime import datetime
    import numpy as np
    collection:dict[str,Any] = {}
    for doc in self.db:
      if doc['_id'][1]=='-' and len(doc['_id'])==34 and '-type' in doc and '-date' in doc:
        docType = doc['-type'][0]
        date = doc['-date'][:-1]
        if len(date)==22:
          date += '0'
        date    = datetime.fromisoformat( date ).timestamp()
        if docType in collection:
          collection[docType] = collection[docType] + [date]
        else:
          collection[docType] = [date]
    #determine bins for histogram
    firstSubmit = datetime.now().timestamp()
    for value in collection.values():
      if np.min(value) < firstSubmit:
        firstSubmit = np.min(value)
    bins = np.linspace(firstSubmit, datetime.now().timestamp(), 100 )
    #calculate histogram and save it
    collectionCopy = dict(collection)
    for key,value in collection.items():
      hist, _ = np.histogram(value, bins)
      collectionCopy[key] = hist
    collectionCopy['-bins-'] = (bins[:-1]+bins[1:])/2
    #calculate score
    bias = np.exp(( collectionCopy['-bins-']-collectionCopy['-bins-'][-1] ) / 1.e7)
    score = {key: np.sum(value*bias) for key, value in collectionCopy.items()}
    #reformat dates into string
    collectionCopy['-bins-'] = [datetime.fromtimestamp(i).isoformat() for i in collectionCopy['-bins-']]
    collectionCopy['-score-']= score
    return collectionCopy


  def checkDB(self, outputStyle:str='text', repair:bool=False, minimal:bool=False) -> str:
    """
    Check database for consistencies by iterating through all documents
    - slow since no views used
    - check views
    - only reporting, no repair
    - custom changes are possible with normal scan
    - no interaction with harddisk

    Args:
        outputStyle (str): output using a given style: see outputString
        repair (bool): repair database
        minimal (bool): true=only show warnings and errors; else=also show information

    Returns:
        str: output
    """
    import base64, io
    from PIL import Image
    from .miscTools import outputString
    outstring = ''
    if outputStyle=='html':
      outstring += '<div align="right">'
    outstring+= outputString(outputStyle,'h2','LEGEND')
    if not minimal:
      outstring+= outputString(outputStyle,'ok','Green: perfect and as intended')
      outstring+= outputString(outputStyle,'okish', 'Blue: ok-ish, can happen: empty files for testing, strange path for measurements')
    outstring+= outputString(outputStyle,'unsure','Pink: unsure if bug or desired (e.g. move step to random path-name)')
    outstring+= outputString(outputStyle,'warning','Yellow: WARNING should not happen (e.g. procedures without project)')
    outstring+= outputString(outputStyle,'error',  'Red: FAILURE and ERROR: NOT ALLOWED AT ANY TIME')
    if outputStyle=='html':
      outstring += '</div>'
    outstring+= outputString(outputStyle,'h2','List all database entries')
    if repair:
      print('REPAIR MODE IS ON: afterwards, full-reload and create views')
    ## loop all documents
    for doc in self.db:
      try:
        if '_design' in doc['_id']:
          if not minimal:
            outstring+= outputString(outputStyle,'ok','..info: Design document '+doc['_id'])
          continue
        if doc['_id'] == '-dataHierarchy-':
          if repair:
            if '-hierarchy-' in doc:
              del doc['-hierarchy-']
            for old,new in [['project','x0'],['step','x1'],['task','x2']]:
              if new not in doc and old in doc:
                doc[new] = doc[old].copy()
                del doc[old]
            doc.save()
          if not minimal:
            outstring+= outputString(outputStyle,'ok','..info: dataHierarchy exists')
          continue
        #only normal documents after this line

        ###custom temporary changes: keep few as examples;
        # BE CAREFUL: PRINT FIRST, delete second run ; RUN ONLY ONCE
        # Version1->Version2 changes
        # if '-branch' in doc:
        #   for b in doc['-branch']:
        #     b['show']=[True]*(len(b['stack'])+1)
        # if '-tags' not in doc:
        #   tags = doc['tags']
        #   del doc['tags']
        #   tags = [i[1:] if i[0]=='#' else i for i in tags]
        #   tags = ['_1' if i=='1' else i for i in tags]
        #   tags = ['_2' if i=='2' else i for i in tags]
        #   tags = ['_3' if i=='3' else i for i in tags]
        #   tags = ['_4' if i=='4' else i for i in tags]
        #   tags = ['_5' if i=='5' else i for i in tags]
        #   if '-curated' in doc:
        #     if doc['-type'][0][0]!='x':
        #       tags.append('_curated')
        #     del doc['-curated']
        #   doc['-tags'] = tags
        #   print(doc['_id'], 'tags' in doc, doc['-tags'], '-curated' in doc)
        #### doc.save()
        # END VERSION 1 -> 2 changes
        #   del doc['revisions']
        #   doc.save()
        # if len(doc['_id'].split('-'))==3:
        #   print('id',doc['_id'])
        #   doc.delete()
        #   continue
        ## output size of document
        # print('Name: {0: <16.16}'.format(doc['-name']),'| id:',doc['_id'],'| len:',len(json.dumps(doc)))
        # if repair:
        #   # print("before",doc.keys(),doc['_id'])
        #   # if doc['_id']== "x-028456be353dd7b5092c48841d6dfec8":
        #   #   print('found')
        #   for item in ['branch','curated','user','type','client','date']:
        #     if '-'+item not in doc and item in doc:
        #       if item in ('branch', 'type'):
        #         doc['-'+item] = doc[item].copy()
        #       else:
        #         doc['-'+item] = doc[item]
        #       del doc[item]
        #   #print(doc.keys())
        #   if not '-type' in doc:
        #     doc['-type'] =[]
        #   if doc['-type'] == ["text","project"]:
        #     doc['-type'] = ["x0"]
        #   if doc['-type'] == ["text","step"]:
        #     doc['-type'] = ["x1"]
        #   if doc['-type'] == ["text","task"]:
        #     doc['-type'] = ["x2"]

        #   Project renaming bug 1)
        # if doc['-branch'][0]['path'].startswith('PastaEln'):
        #   oldPath = doc['-branch'][0]['path']
        #   newPath = oldPath.replace('PastaEln', 'Pasta')
        #   print(oldPath, '->', newPath)
        #   doc['-branch'][0]['path'] = newPath
        #   doc.save()
        #
        #   #   if len(doc['-branch'][0]['stack']) == len(doc['-branch'][0]['path'].split('/'))-1 :
        #   #     doc['-type'] = ["x"+str(len(doc['-branch'][0]['stack'])) ]
        #   # print("after ",doc.keys(),doc['_id'])

        #branch test
        if '-branch' not in doc:
          outstring+= outputString(outputStyle,'error',f"dch01: branch does not exist {doc['_id']}")
          continue
        if len(doc['-branch'])>1 and doc['-type'] =='x':                 #text elements only one branch
          outstring+= outputString(outputStyle,'error',f"dch02: branch length >1 for text {doc['_id']} {str(doc['-type'])}")
        for branch in doc['-branch']:
          for item in branch['stack']:
            if not item.startswith('x-'):
              outstring+= outputString(outputStyle,'error',f"dch03: non-text in stack {doc['_id']}")

          if len(branch['stack'])==0 and doc['-type']!=['x0']: #if no inheritance
            if doc['-type'][0] == 'measurement' or  doc['-type'][0][0] == 'x':
              outstring+= outputString(outputStyle,'warning',f"branch stack length = 0: no parent {doc['_id']}")
            elif not minimal:
              outstring+= outputString(outputStyle,'okish',f"branch stack length = 0: no parent for procedure/sample {doc['_id']} | {doc['-name']}")
          if '-type' not in doc or len(doc['-type'])==0:
            outstring+= outputString(outputStyle,'unsure',f"dch04: no type in (removed data?) {doc['_id']}")
            continue
          if doc['-type'][0][0]=='x':
            try:
              dirNamePrefix = branch['path'].split(os.sep)[-1].split('_')[0]
              if dirNamePrefix.isdigit() and branch['child']!=int(dirNamePrefix): #compare child-number to start of directory name
                outstring+= outputString(outputStyle,'error',f"dch05: child-number and dirName dont match {doc['_id']}")
            except Exception:
              pass  #handled next lines
          if branch['path'] is None:
            if doc['-type'][0][0] == 'x':
              outstring+= outputString(outputStyle,'error',f"dch06: branch path is None {doc['_id']}")
            elif doc['-type'][0] == 'measurement':
              if not minimal:
                outstring+= outputString(outputStyle,'okish','measurement branch path is None=no data '+doc['_id']+' '+doc['-name'])
            elif not minimal:
              outstring+= outputString(outputStyle,'ok',f"procedure/sample with empty path {doc['_id']}")
          else:                                                    #if sensible path
            if len(branch['stack'])+1 != len(branch['path'].split(os.sep)):#check if length of path and stack coincide
              if doc['-type'][0] == 'procedure':
                if not minimal:
                  outstring+= outputString(outputStyle,'ok',f"procedure: branch stack and path lengths not equal: {doc['_id']} | {branch['path'][:30]}")
              else:
                outstring+= outputString(outputStyle,'unsure',f"branch stack and path lengths not equal: {doc['_id']} | {branch['path'][:30]}")
            if branch['child'] != 9999:
              for parentID in branch['stack']:                  #check if all parents in doc have a corresponding path
                parentDoc = self.getDoc(parentID)
                if '-branch' not in parentDoc:
                  outstring += outputString(outputStyle, 'error', f'dch07: branch not in parent with id {parentID}')
                  continue
                parentDocBranches = parentDoc['-branch']
                onePathFound = any(parentBranch['path'] is not None and parentBranch['path'] in branch['path'] for parentBranch in parentDocBranches)
                if not onePathFound:
                  outstring+= outputString(outputStyle,'unsure',f"dch08: parent does not have corresponding path (remote content) {doc['_id']} | parentID {parentID}")
          if 'show' not in branch:
            outstring+= outputString(outputStyle,'error',f"dch08a: branch does not have show: {doc['_id']}")
          elif len(branch['show']) != len(branch['stack'])+1:
            outstring+= outputString(outputStyle,'error',f"dch08b: branch-show not same length as branch-stack: {doc['_id']}")

        #every doc should have these:
        for key in ['-name','-tags','-client','-user','-date']:
          if key not in doc:
            outstring+= outputString(outputStyle,'error',f"dch17: {key} not in (deleted doc?){doc['_id']}")

        #doc-type specific tests
        if '-type' in doc and doc['-type'][0] == 'sample':
          if 'qrCode' not in doc:
            outstring+= outputString(outputStyle,'error',f"dch09: qrCode not in sample {doc['_id']}")
        elif '-type' in doc and doc['-type'][0] == 'measurement':
          if 'shasum' not in doc:
            outstring+= outputString(outputStyle,'error',f"dch10: shasum not in measurement {doc['_id']}")
          if 'image' not in doc:
            outstring+= outputString(outputStyle,'error',f"dch11: image not in measurement {doc['_id']}")
          else:
            if doc['image'].startswith('data:image'):  #for jpg and png
              try:
                imgdata = base64.b64decode(doc['image'][22:])
                Image.open(io.BytesIO(imgdata))  #can convert, that is all that needs to be tested
              except Exception:
                outstring+= outputString(outputStyle,'error',f"dch12: jpg-image not valid {doc['_id']}")
            elif doc['image'].startswith('<?xml'):
              #from https://stackoverflow.com/questions/63419010/check-if-an-image-file-is-a-valid-svg-file-in-python
              SVG_R = r'(?:<\?xml\b[^>]*>[^<]*)?(?:<!--.*?-->[^<]*)*(?:<svg|<!DOCTYPE svg)\b'
              SVG_RE = re.compile(SVG_R, re.DOTALL)
              if SVG_RE.match(doc['image']) is None:
                outstring+= outputString(outputStyle,'error',f"dch13: svg-image not valid {doc['_id']}")
            elif doc['image']=='':
              outstring+= outputString(outputStyle,'unsure',f"image not valid {doc['_id']} {doc['image']}")
            else:
              outstring+= outputString(outputStyle,'error',f"dch14: image not valid {doc['_id']} {doc['image']}")

      except Exception:
        outstring+= outputString(outputStyle,'error', f"dch15: critical error in {doc['_id']}\n {traceback.format_exc()}")

    ##TEST views
    outstring+= outputString(outputStyle,'h2','List problematic database tables')
    view = self.getView('viewIdentify/viewSHAsum')
    shasumKeys = []
    for item in view:
      if item['key']=='':
        outstring+= outputString(outputStyle,'error', f"measurement without shasum: {item['id']} {item['value']}")
      else:
        if item['key'] in shasumKeys:
          key = item['key'] or '- empty string -'
          outstring += outputString(outputStyle, 'error', f"dch16: shasum twice in view: {key} {item['id']} {item['value']}")
        shasumKeys.append(item['key'])
    return outstring<|MERGE_RESOLUTION|>--- conflicted
+++ resolved
@@ -7,13 +7,8 @@
 from cloudant.client import CouchDB
 from cloudant.replicator import Replicator
 from PySide6.QtWidgets import QProgressBar  # pylint: disable=no-name-in-module
-<<<<<<< HEAD
-from .fixedStringsJson import defaultOntology, defaultOntologyNode
-from .handleDictionaries import ontology_pre_to_V4
-=======
 from .fixedStringsJson import defaultDataHierarchy, defaultDataHierarchyNode
-from .handleDictionaries import dataHierarchyV2_to_V3
->>>>>>> 2b2a4f32
+from .handleDictionaries import dataHierarchy_pre_to_V4
 from .miscTools import tracebackString, DummyProgressBar
 
 class Database:
@@ -49,29 +44,16 @@
       self.db.create_document(self.dataHierarchy)
       self.initDocTypeViews( configuration['tableColumnsMax'] )
       self.initGeneralViews()
-<<<<<<< HEAD
-    self.ontology = dict(self.db['-ontology-'])
-    if '-version' in self.ontology and int(self.ontology['-version']) < 4:
+    self.dataHierarchy = dict(self.db['-dataHierarchy-'])
+    if '-version' in self.dataHierarchy and self.dataHierarchy['-version'] < 4:
       logging.info('Convert ontology to V4.0')
-      ontology_pre_to_V4(self.ontology)
-      self.db['-ontology-'].delete()
-      self.db.create_document(self.ontology)
-    if '-version' not in self.ontology or self.ontology['-version'] != 4:
-      print(F"**ERROR wrong ontology version: {self.ontology['-version']}")
-      raise ValueError(f"Wrong ontology version {self.ontology['-version']}")
-    self.dataLabels = {k:v['displayedTitle'] for k,v in self.ontology.items() if k[0] not in ['_','-']}
-=======
-    self.dataHierarchy = dict(self.db['-dataHierarchy-'])
-    if '-version' in self.dataHierarchy and self.dataHierarchy['-version']==2:
-      logging.info('Convert dataHierarchy version 2 to 3')
-      dataHierarchyV2_to_V3(self.dataHierarchy)
+      dataHierarchy_pre_to_V4(self.dataHierarchy)
       self.db['-dataHierarchy-'].delete()
       self.db.create_document(self.dataHierarchy)
-    if '-version' not in self.dataHierarchy or self.dataHierarchy['-version']!=3:
+    if '-version' not in self.dataHierarchy or self.dataHierarchy['-version']!=4:
       print(F"**ERROR wrong dataHierarchy version: {self.dataHierarchy['-version']}")
       raise ValueError(f"Wrong dataHierarchy version {self.dataHierarchy['-version']}")
-    self.dataLabels = {k:v['label'] for k,v in self.dataHierarchy.items() if k[0] not in ['_','-']}
->>>>>>> 2b2a4f32
+    self.dataLabels = {k:v['title'] for k,v in self.dataHierarchy.items() if k[0] not in ['_','-']}
     self.basePath   = basePath
     return
 
@@ -114,13 +96,8 @@
       elif docType == '-':
         columnNames = [i['name'] for i in defaultDataHierarchyNode['default'] if 'name' in i]
       else:
-<<<<<<< HEAD
-        columnNames = [i['name'] for group in self.ontology[docType]['meta']
-                       for i in self.ontology[docType]['meta'][group]]
-=======
-        columnNames = [i['name'] for group in self.dataHierarchy[docType]['prop']
-                       for i in self.dataHierarchy[docType]['prop'][group]]
->>>>>>> 2b2a4f32
+        columnNames = [i['name'] for group in self.dataHierarchy[docType]['meta']
+                       for i in self.dataHierarchy[docType]['meta'][group]]
       columnNames = columnNames[:tableColumnsMax]
       commentString = f'// {docType} : ' + ','.join(columnNames) + '\n'
       for name in columnNames:
