--- conflicted
+++ resolved
@@ -44,14 +44,6 @@
       self.db.create_document(self.ontology)
       self.initDocTypeViews( configuration['tableColumnsMax'] )
       self.initGeneralViews()
-<<<<<<< HEAD
-    self.ontology = self.db['-ontology-']
-    if ('-version' not in self.ontology
-        or self.ontology['-version'] not in [2, 3]):
-      print(F"**ERROR wrong ontology version: {self.ontology['-version']}")
-      raise ValueError(F"**ERROR wrong ontology version: {self.ontology['-version']}")
-    self.dataLabels = {i:self.ontology[i]['label'] for i in self.ontology if i[0] not in ['_','-']}
-=======
     self.ontology = dict(self.db['-ontology-'])
     if '-version' in self.ontology and self.ontology['-version']==2:
       logging.info('Convert ontology version 2 to 3')
@@ -62,7 +54,6 @@
       print(F"**ERROR wrong ontology version: {self.ontology['-version']}")
       raise ValueError(f"Wrong ontology version {self.ontology['-version']}")
     self.dataLabels = {k:v['label'] for k,v in self.ontology.items() if k[0] not in ['_','-']}
->>>>>>> dff4b370
     self.basePath   = basePath
     return
 
