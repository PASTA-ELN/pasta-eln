--- conflicted
+++ resolved
@@ -30,11 +30,7 @@
         run: |
           python -m pip install --upgrade pip
           pip install -r requirements-linux.txt
-<<<<<<< HEAD
-          pip install pytest pytest-asyncio pytest-qt pytest-qt-app pytest-mock coverage aiohttp cloudant
-=======
           pip install typing_extensions pytest pytest-asyncio pytest-qt pytest-qt-app pytest-mock coverage aiohttp
->>>>>>> 763574a7
       - name: Test with pytest
         run: |
           mkdir -p htmlcov
