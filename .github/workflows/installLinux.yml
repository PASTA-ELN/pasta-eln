name: Verify Linux install

on:
  push:
    branches:
    - main
  pull_request:
    branches:
    - main

jobs:
  build:
    runs-on: ubuntu-latest
    steps:
    - name: Set up system, for alternative git-annex
      shell: bash
      run: |
        bash <(wget -q -O- http://neuro.debian.net/_files/neurodebian-travis.sh)
        sudo apt-get update -qq
        sudo apt-get install eatmydata
        sudo eatmydata apt-get install git-annex-standalone
<<<<<<< HEAD
        sudo apt-get install libegl1
=======
        sudo apt-get install libegl1 -y
>>>>>>> 4005988e
    - name: Set up git environment variables
      run: |
        git config --global user.email "test@github.land"
        git config --global user.name "GitHub Almighty"
    - name: Checkout content
      uses: actions/checkout@v3
    - name: Set up Python 3.9
      uses: actions/setup-python@v3
      with:
        python-version: 3.9
    - name: Install Python dependencies
      run: |
        python -m pip install --upgrade pip
        pip install -r requirements-linux.txt
    - name: Check installation - should fail
      run: |
        python3 -m pasta_eln.installationTools
    - name: Installation
      run: |
        python3 -m pasta_eln.installationTools install
    - name: Check installation - should NOT fail
      run: |
        python3 -m pasta_eln.installationTools
    - name: Create example data
      run: |
        python3 -m pasta_eln.installationTools example
    - name: Upload log
      uses: actions/upload-artifact@v3
      with:
        name: pastaELN.log
        path: ~/pastaELN.log
      if: ${{ always() }}<|MERGE_RESOLUTION|>--- conflicted
+++ resolved
@@ -17,13 +17,8 @@
       run: |
         bash <(wget -q -O- http://neuro.debian.net/_files/neurodebian-travis.sh)
         sudo apt-get update -qq
-        sudo apt-get install eatmydata
+        sudo apt-get install eatmydata libegl1
         sudo eatmydata apt-get install git-annex-standalone
-<<<<<<< HEAD
-        sudo apt-get install libegl1
-=======
-        sudo apt-get install libegl1 -y
->>>>>>> 4005988e
     - name: Set up git environment variables
       run: |
         git config --global user.email "test@github.land"
